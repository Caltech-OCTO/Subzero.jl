# How to Create a Simulation: 

You have a lot of flexibility in designing a simulation within Subzero. First, you need to create all the pieces of your model, including the grid, the ocean, the atmosphere, the domain, and the floes. After than, you can use your model to create a simulation, where you will also specify physical constants and other runtime parameters.

## Contents
* [Building a Model](#building-a-model)
    * [Model Calculations Type](#model-calculations-type)
    * [Grid](#grid)
    * [Ocean](#ocean)
    * [Atmosphere](#atmosphere)
    * [Domain](#domain)
    * [Floes](#floes)
    * [Making the Model](#making-the-model)
* [Building a Simulation](#building-a-simulation)
    * [Constants](#constants)
    * [Physical Process Settings](#physical-process-settings)
    * [Timesteps](#timesteps)
    * [Output Writers](#output-writers)
    * [Reproducibility](#reproducibility)
    * [Creating the Simulation](#creating-the-simulation)

## Building a Model
### Model Calculations Type: 

Simulations are designed to run with either Float64 or Float32 calculations. However, as of now, only Float64 is tested and supported. When you are creating a model and a simulation, you need to create all elements in the same type that you are trying to run the model in. To acomplish this, there is an optional first argument specifying either Float64 or Float32 for all functions that create model/simulation objects. However, Float64 is the default and the type argument can be dropped and all elements will be made with Float64.

To explcitly set this optional argumentAt the beginning of each example file, you will see the line: 

```julia 
const FT = Float64 
``` 
It is then used in each of the constructors, as can be seen below. Note again that this argument can be dropped and it will default to Float64.

### Grid: 
The first thing that you need to create in your grid. For now, the ocean and atmosphere must be on the same grid and the only grid is a RegularRectilinearGrid, where every grid cell is a rectangle of the same size. You can create a regular rectilinear grid one of two ways. Both methods require specifying the minimum and maximum x and y points in meters. 

The first method has you provide the size of each grid cell with ∆x and ∆y arguments. That can be seen here: 

```julia 
grid = RegRectilinearGrid( 
  FT, 
  (-1e5, 1e5), # x bounds
  (0.0, 1e5),  # y bounds
  2e4,         # ∆x
  1e4,         # ∆y
) 
``` 

Which will create a grid that has a width of 2e5m from –1e5m to 1e5m and each grid cell was a width of 2e4 and a height of 1e4. This would then create a grid with 100 cells, 10 cells across and 10 cells wide. Note that if you provide grid cells dimensions that don’t divide the grid width and height evenly, the grid will be truncated to the nearest grid cell. 

The other way to create this same grid is to use: 

```julia 
grid = RegRectilinearGrid(
   FT,
   10,  # Nx
   10,  # Ny
   (-1e5, 1e5),  # x bounds
   (0.0, 1e5),   # y bounds
) 
``` 
by specifying the desired grid dimensions. Here you are guaranteed to always get a 10 by 10 grid, but do not have as fine-grained control over the size of your cells.  

A grid object has the following fields:
Nx, Ny, x0, xf, y0, yf, Δx, and Δy
Ny is the number of rows and Ny is the number of columns within the grid as defined by each grid cell. x0 and xf are the minimum and maximum x-bounds, and y0 and yf are the minimum and maximum y-bounds. Finally, Δx and Δy are the number of grid cells in the x and y directions.

Additionally, RegRectilinearGrid is a concrete subtype of AbstractGrid. More concrete subtypes may be added in the future.  

### Ocean: 
The ocean here represents 2D vector fields of the surface layer of the ocean. It includes the following: u-velocity, v-velocity, temperature, and stresses in the x and y direction, the amount of area per cell covered in ice, and the `hflx_factor` per cell, which allows local heat flux calculations based on the difference in atmosphere and ocean temperature in each cell. If you want to run Subzero without coupling, the ocean will be a set of prescribed fields. If you couple Subzero to Oceananigans, Oceananigans will provide the velocity and temperature fields, and Subzero will provide oceananigans with stress fields from the ice and atmosphere on the top layer of the ocean.

There are several ways to initialize an ocean using Subzero. If you want to create uniform velocity and temperature fields, those constant values can simply be provided. This is useful for testing as a quick way to create a simple environment. This can be done as follows:

```
ocean = Ocean(FT, grid, -0.3, 0.2, 0.0)
```
to create an ocean with a -0.3m/s zonal velocity, a 0.2m/s meridional velocity, and a 0.0°C temperature field. The other ocean fields, such as the ocean stresses, will be calculated through out the simulation. 

To create more interesting fields, the ocean fields must be defined and explicitly provided to the Ocean constructor. To create an equivalent ocean as above, the following syntax can be used:
```
ocean = Ocean(
   FT,
   fill(-0.3, 11, 11), # ocean values are stored on grid lines
   fill(0.2, 11, 11),
   zeros(FT, 11, 11)
)

Note that the ocean velocity matricies are x values by y value (i.e. the x values are rows and the y values are columns) for ease of indexing and to match with Oceananigans. 
```

### Atmosphere: 
The atmosphere is very similar to the ocean in that is also represents a collection of 2D vector fields. We have not yet coupled Subzero with any atmosphere model. Therefore, for now, the atmosphere will be perscribed. It also has a u-velocity, v-velocity, and temperature field and can be created identically to the ocean. The two methods for creating the atmosphere are shown below:
```
atmos = Atmos(FT, grid, -0.3, 0.2, 0.0)

atmos = Atmos(
   FT,
   fill(-0.3, 11, 11), # atmosphere values are stored on grid lines
   fill(0.2, 11, 11),
   zeros(FT, 11, 11)
)
```

### Domain: 
The domain includes both the boundaries of the simulation and the topographic features. It defines the areas where the floes cannot go. Before you can define a domain, you need to define each boundary wall. As of now, only rectangular boundaries around the edge of the grid are allowed so we need a north, east, south, and west boundary wall. We have four types of boundary wall: open, collision, periodic, and moving.

With an open wall, if a floe overlaps with the boundary wall at all, the floe is removed from the simulation. With a collision wall, floes collide with the wall, and it is calculated similarly to a collision with another floe, except that since the wall cannot break, or be moved, it has an idealized force factor. With a periodic wall, if a floe overlaps with the wall, a copy of that floe is created passing back into the domain through the opposite wall. These two floes are equivalent and are linked. We call the copy a “ghost floe.” So, for example, if a floe is pushed partially out of the domain through the south wall by a current, a copy of the floe will be created, re-entering through the north wall. If one wall in the domain is periodic, its opposite wall must also be periodic, that is north-south and east-west. Moving boundaries are walls that can move with a constant velocity in either the x or y-direction, causing either a shear or compressive stress. For example, if the west wall is a moving wall with a x-velocity of 0.1m/s it will move with a 0.1m/s u velocity and a 0m/s v velocity towards the center of the domain. These types of walls are for increasing pressure on the ice to investigate stress and strain on the floes.  

Here is an example of creating a set of boundary walls using the grid from above: 

```julia 
nboundary = PeriodicBoundary(North, grid) 
sboundary = PeriodicBoundary(South, grid) 
eboundary = CollisionBoundary(East, grid) 
wboundary = OpenBoundary(West, grid) 
``` 

Once we have defined our walls, we can create a domain as follows: 

```julia 
domain = Domain(nboundary, sboundary, eboundary, wboundary)
``` 

Here is an example of how to create a moving wall as well that moves towards the center of the domain with u velocity of 0m/s and a v velocity of -0.1m/s:
```julia 
move_boundary = MovingBoundary(North, grid, 0.0, -0.1)
```


However, if we want topography, we can also add it to the domain. To do that, we would create one, or more, TopographyElements. Let us consider two simple square islands: 

```julia 
island1 = [[[6e4, 4e4], [6e4, 4.5e4], [6.5e4, 4.5e4], [6.5e4, 4e4], [6e4, 4e4]]]
island2 = [[[8e4, 4e4], [8e4, 4.5e4], [8.5e4, 4.5e4], [8.5e4, 4e4], [8e4, 4e4]]] 
topo_arr = initialize_topography_field(FT, [island1, island2]) 
``` 

We can then add an additional argument to the domain when it is created:  

```julia 
domain = Domain(nboundary, sboundary, eboundary, wboundary, topo_arr) 
``` 

These are the two ways to define a domain in Subzero.  

For now, you will need to define ocean velocities that go around your topography, as Subzero does not change the given ocean velocities. This holds true on coupled scenarios as well. You need to make sure that if you do couple Subzero to Oceananigans that you set the ocean height to 0m at these locations so that the current flows around the topography. 

### Floes

Floes are quite complex objects as they need a lot fields. Here we will talk about a floe struct's fields, as well as how to create a configuration of floes to start your simulation.

#### Floe Struct Fields
A floe's fields can be broken down into several catagories. We will go through each catagory and describe the fields within in briefly in table-form.

The first catagory is **physical properties**. These have to do with the floe's physical shape. 

Before listing the fields, one important thing to know is that a floe's coordinates are represented by a `PolyVec`, which is a shorthand for a vector of a vector of a vector of floats. This sounds complicated, but it is simply a way of representing a polygon's coordinates. A Polygon's coordinates are of the form below, where the xy-coordinates are the exterior border of the floe and the wz-coordinates, or any other following sets of coordinates, describe holes within the floe:

```julia
coords = [
  [[x1, y1], [x2, y2], ..., [xn, yn], [x1, y1]],  # Exterior vertices of the polygon represented as a list of cartesian points
  [[w1, z1], [w2, z2], ..., [wn, zn], [w1, z1]],  # Interior holes of the polygon represented as a list of cartesian points
  ...,  # Additional holes within the polygon represented as a list of cartesian points
 ]
 ```
 We will use the term `PolyVec` to describe this form of coordiantes and you will see it in the code if you take a look at the code base. It is also the form that floe coordinates are saved in output files.
 
| Physical Fields| Meaning                            | Type          |
| -------------- | ---------------------------------- | ------------- |
| centroid       | floe's centroid                    | Float64 or Float32|
| coords         | floe's coordinates                 | PolyVec of Float64 or Float32 |
| height         | floe's height in [m]                 | Float64 or Float32|
| area           | floe's area in [m^2]                 | Float64 or Float32|
| mass           | floe's mass in [kg]                  | Float64 or Float32|
| rmax           | floe's maximum radius, the maximum <br> distance from centroid to vertex in [m] | Float64 or Float32|
| moment         | floe's mass moment of intertia in [kg m^2]    | Float64 or Float32|
| angles         | list of floe's vertex angles in [degrees] | Vector of Float64 or Float32|

The second catagory is **sub-floe points**. These are used for interpolation of the ocean and atmosphere onto the floe. They are a list of points within the floe. There are two ways they can be generated. One is for them are randomly generated, with the user providing an initial target number of points. These are generated with a monte carlo generator (explained below). The other way is for the points to be on a sub-grid within the floe. There are benefits and drawbacks to both strategies. 

| Sub-floe Point Fields| Meaning                                 | Type                        |
| ----------------- | --------------------------------------- | --------------------------- |
| x_subfloe_points   | floe's sub-floe points x-coordinates | Vector of Float64 or Float32|
| y_subfloe_points   | floe's sub-floe points points y-coordinates | Vector of Float64 or Float32|

The third catagory is **velocities and orientations**. Floe's have both linear and angular velocity and keep track of the angle that they have rotated since the begining of the simulation.
| Movement Fields| Meaning                         | Type               |
| -------------- | ------------------------------- | ------------------ |
| u              | floe's x-velocity in [m/s]        | Float64 or Float32 |
| v              | floe's x-velocity in [m/s]        | Float64 or Float32 |
| ξ              | floe's angular velocity in [rad/s]| Float64 or Float32 |
| α              | rotation from starting position<br> in [rad]| Float64 or Float32 |

The fourth catagory is **status**. These fields hold logistical information about each floe and through which process it originated.
| Status Fields  | Meaning                         | Type               |
| -------------- | ------------------------------- | ------------------ |
| status         | if the floe is still active in the simulation        | Subzero.Status (see below)|
| id             | unique floe id for tracking the floe throughout the simulation | Int |
| ghost_id       | if floe is not a ghost, `ghost_id = 0`, else it is in `[1, 4]`<br> as each floe can have up to 4 ghosts| Int |
| parent_id    | if floe is created from a fracture or the fusion of two floes, `parent_id` is a list of <br> the original floes' `id`, else it is emtpy | Vector of Ints |
| ghosts         | indices of floe's ghost floes within the floe list| Vector of Ints |

A Status object has two fields: a tag and a fuse index list. There are currently three different tags: `active`, `remove`, and `fuse`. If a floe is `active`, it will continue in the simulation at the end of a timestep. If a floe's tag is `remove`, it will be removed at the end of the timestep. This ususally happens if a floe exits the domain, or becomes unstable for some reason. If a floe is marked at `fuse`, this means that is is overlapping with another floe by more than the user defined maximum overlap percent (see [Physical Process Settings](#physical-process-settings) for more information on this maximum fraction value. If a floe is marked for fusion, the index of the floe it is supposed to fuse with will be listed in the `fuse_idx` list.  

The fifth catagory is **forces and collisions**. These fields hold information about the forces on each floe and the collisions it has been in.
| Force Fields      | Meaning                                    | Type                        |
| ----------------- | ------------------------------------------ | --------------------------- |
| fxOA              | x-force on floe from ocean and atmosphere in [N] | Float64 or Float32|
| fyOA              | y-force on floe from ocean and atmosphere in [N] | Float64 or Float32|
| trqOA             | torque on floe from ocean and atmosphere in [N m]| Float64 or Float32|
| hflx_factor       | coefficent of floe height to get heat flux directly <br> under floe in [W/m^3]| Float64 or Float32|
| overarea          | total overlap of floe from collisions in [m^2]   | Float64 or Float32|
| collision_force   | forces on floe from collisions in [N]            | Float64 or Float32|
| collision_trq     | torque on floe from collisions in [N m]          | Float64 or Float32|
| interactions      | each row holds one collision's information, see below for more information | `n`x7 Matrix of Float64 or Float32 <br> where `n` is the number of collisions|
| stress_accum      | stress accumulated over the floe over past timesteps given StressCalculator, where it is of the form [xx yx; xy yy] | 2x2 Matrix{AbstractFloat}|
| stress_instant    | instantaneous stress on floe in current timestep | 2x2 Matrix{AbstractFloat} 
| strain            | strain on floe where it is of the form [ux vx; uy vy] | 2x2 Matrix of Float64 or Float32|

The `interactions` field is a matrix where every row is a different collision that the floe has experienced in the given timestep. There are then seven columns, which are as follows:
- `floeidx`, which is the index of the floe that the current floe collided with
- `xforce`, which is the force in the x-direction caused by the collision
- `yforce`, which is the force in the y-direction caused by the collision
- `xpoint`, which is the x-coordinate of the collision point, which is the x-centroid of the overlap between the floes
- `ypoint`, which is the y-coordinate of the collision point, which is the y-centroid of the overlap between the floes
- `torque`, which is the torque caused by the collision
- `overlap`, which is the overlap area between the two floes in the collision. 
You can use these column names to access columns of `interactions`. For example: `floe.interactions[:, xforce]` gives the list of x-force values for all collisions a given floe was involved in as that timestep.

The fifth catagory is **previous values**.
| Previous Value Fields | Meaning                                       | Type               |
| --------------------- | --------------------------------------------- | -------------------|
| p_dxdt                | previous timestep x-velocity (u) in [m/s]         | Float64 or Float32|
| p_dydt                | previous timestep y-velocity (v) in [m/s]         | Float64 or Float32|
| p_dudt                | previous timestep x-acceleration in [m/s^2]   | Float64 or Float32|
| p_dvdt                | previous timestep y-acceleration in [m/s^2]   | Float64 or Float32|
| p_dαdt                | previous timestep angular-velocity in [rad/s] | Float64 or Float32|
| p_dξdt                | previous timestep time angular acceleration in [rad/s^2] | Float64 or Float32|

#### Floe Settings

When you create a floe or a set of floes, you have the option to create a floe settings object. This set of settings controls certian floe fields and calculations.

The following fields are part of the floe settings (with default values):
  - ρi: floe's density (920.0 g/L)
  - min_floe_area: minimum floe area (1e6 m^2)
  - min_floe_height: minimum floe height (0.1 m)
  - max_floe_height: maximum floe height (10.0 m)
  - min_aspect_ratio: minimum ratio between floe x-length and y-length by maximum coordiante values (0.05)
<<<<<<< HEAD
=======
  - maximum_ξ: the absolute maximum rotational velocity a floe can reach before it is capped at maximum_ξ (1e-5 rad/s)
  - nhistory: number of elements to save in floe's stress history (100)
>>>>>>> bd6ff610
  - subfloe_point_generator: generates floe's subfloe points (`MonteCarloPointsGenerator()`)
  - stress_calculator: generates the calculator for stress ('DecayAreaScaledCalculator()')

If any of the minimum values are exceeded, a floe is removed in the course of the simulation. If any of the maximum values are reached, the value is capped at the given value.

There are two types of subfloe point generators.

The first is a `MonteCarloPointsGenerator`. This generates random points within the floe. You can create a MonteCarloPoint generator with three fields: `npoints` (default 1000), `ntries` (default 100), and `err` (default 0.1). `npoints` is the number of points to attempt to generate, `ntries` is the number of tries to generate a set of points that meets the acceptable error, and `err` is the percent of floe are that can not be covered by monte carlo points for it to be a valid set of subfloe points. The user will not end up with `npoints` monte carlo points. These are the number of points generated in a bounding box around the floe. However, every point that is outside of the floe will be removed. The monte carlo points are repeatedly generated until a set is created with less that `err`. If a set cannot be determined in `ntries` tries, the floe will be marked for removal using the `status` field (see below).

The second type of subfloe point generator is the `SubGridPointsGenerator`. This generator places points along a grid within the floe. The user can define how fine that grid should be in comparison with the model's grid. A `SubGridPointsGenerator` takes in two arguemnts: the model's `grid` and `npoint_per_cell`, which defines how many subfloe points the user wants within the model's grid cell in botht the x and y direction (i.e. `npoint_per_cell = 3` will give 9 points in a grid cell, three in both x and y in a grid pattern).

Both of these have different benefits. `MonteCarloPointsGenerator` guarentee that all floes have a somewhat similar number of subfloe points. However, since these points are randomly placed, they are not neccesarily evenly spread out. There may not even be one point per model grid cell, which causes errors when two-way coupling as stress from ice to ocean is calcualted with subfloe points. 

On the other hand with a `SubGridPointsGenerator`, each floe has a number of points proportional to its area. However, these points are mainly evenly spaced and it is guarenteed that there is at least one per every model grid cell. Therefore, you must use `SubGridPointsGenerator` when two-way coupling. 

You can make a floe settings object as follows:
```julia
floe_settings = FloeSettings(
  min_floe_area = 1e5,
  max_floe_height = 5,
  subfloe_point_generator = SubGridPointsGenerator(grid, 2),
  stress_calculator = DecayAreaScaledCalculator(50),
)
 ```
 Any fields that aren't specified are assigned their default value.

#### Construct Individual Floes

You can create one floe at a time using floe constructors that will set initial values for all of these fields depending on your inputs.

Here is an example of using the PolyVec coordinates constructor, assume we have already created a PolyVec called `coords`:
```julia
coords = [[[3e4, 1e4], [3e4, 1.5e4], [3.5e4, 1.5e4], [3.5e4, 1e4], [3e4, 1e4]]]
hmean = 0.25
Δh = 0.1
floe = Floe(
    FT,
    coords,
    hmean,  # Floe height will be between 0.15 - 0.35
    Δh;  # Δh is the maximum difference between hmean and actual floe height
    floe_settings = floe_settings,
    u = 0.0,
    v = 0.0,
    ξ = 0.0,
    rng = Xoshiro(1), # seed of 1
)
```
Only `coords`, `hmean`, and `Δh` are neccesary arguments. The rest aer optional, and the default values are the values shown in the code snippit above.

However, it is not recomended that you manually create each floe. It is recomended that you use the `initialize_floe_field` functions instead to create your simulation's starting configuration of floes.
 
#### Initial Floe Configuration
It is recomeneded that you use the `initialize_floe_field` to create your starting configuration on floes. There are two ways to use this function. The first way is to provide a list of `PolyVecs` representing a list of the coordinates of all of the floes you want in the initial state. This will initialize all of the given polygons specified as floes. The other way is to provide a number of floes and a concentration over a specific area. This will create a starting floe field using voronoi tesselation that aims to achieve the requested number of floes and concentrations.

Both of these functions share most arguments. They are as follows (with default values if they exist):
- `domain`, which is the model's domain so that the floes can be fit into the open space using polygon intersections/differences
- `hmean`, which is the mean height of all floes created
- `Δh`, which is the maximum potential height difference from `hmean` between floes
- `floe_settings = FloeSettings()`, which specifies many values needed to create floes, as detailed above
- `rng = Xoshiro()`, which is a random number generator so that floe creation is reproducible if a seeded random number generator is provided

Note that all arguments with default values are optional keyword arguments.

Here is an example of creating a small floe field using the version of `initialize_floe_field` that takes in lists of `PolyVec`s. For a real simulation, you would probably generate a list of coordinates and read them in from a file but we create these by hand here for simplicity. Assume we have already created a `domain`.
```julia
floe1 = [[[6e4, 2e4], [6e4, 5e4], [9e4, 5e4], [9e4, 2e4], [6e4, 2e4]]]
floe2 = [[[5.5e4, 2e4], [5.25e4, 4e4], [5.75e4, 4e4], [5.5e4, 2e4]]]
floe_field = initialize_floe_field(
  FT,
  [floe1, floe2],
  domain,
  0.25,  # mean height of 0.25
  0.0,  # all floes will be the same height
  Δt; # timestep of simulation in seconds
  rng = Xoshiro(1),
  floe_settings = floe_settings,
)
```

Now here is an an example of creating a large floe field using the version of `initialize_floe_field` that uses Voronoi tesselation. Again assume we have already created a `domain`.
```julia
floe_arr = initialize_floe_field(
    FT,
    100,  # attempt to initialize 100 floes
    [1.0; 0.0],  # the top half of the domain is fully packed and the bottom has no floes
    domain,
    0.25,  # mean height of 0.25
    0.10,  # floe heights will range from 0.15-0.35
    Δt;    # Simulation timestep in seconds
    floe_settings = floe_settings,
    rng = Xoshiro(1),
)
```
We now focus on the first two arguments. The first is the number of floes to attempt to create with Voronoi tesselation. We are not guarenteed to get exactly that number. It depends on the amount of open space in the domain and the generation of random seed points. For example, if the domain is filled with lots of topography and islands, it will be more difficult to hit the exact number of floes requested. However, it will be in the ballpark. The second argument is the concentrations, which is a matrix. We can split the domain into quadrents that are the same shape at matrix and then request concentrations of ice in each of those quadrents equal to the corresponding value in the concentrations matrix. The other arguments are the same as in the floe coordinate version on the function.

### Making the Model
Once you have made all of the above components, you are now able to make a model. You will do that as follows:
```julia
model = Model(grid, ocean, atmos, domain, floe_arr)
```
This model object now holds all of the previously created components. You will get an error if you did not make all of your componenets with the same `FT` type. If you did make all objects with the same value of `FT`, either `Float64` or `Float32`, then the model now has that type.

## Building a Simulation
Your simulation will hold your model, as well as some runtime and physical parameters.

### Constants
Running the simulation requires known physical parameters, such as drag coefficents, densities, and the coriolis parameter. If you want to change any of the default values, you will need to create a `Constants` object. You can then keyword define any of the values that you want to change. All others will stay with their default value. For example, below we are creating a constants object that has a coefficent of friction set to 0, to run the simulation without friction. 

```julia
consts = Constants(μ = 0.0)
```
The list of constants and their default values are shown below:
| Constants     |    Meaning                         | Default Value |
| ------------- | ---------------------------------- | ------------- |
| ρo            | ocean densisty                     | 1027.0 kg/m^3 |
| ρa            | air densisty                       | 1.2 kg/m^3    |
| Cd_io         | ice-ocean drag coefficent          | 3e-3          |
| Cd_ia         | ice-air drag coefficent            | 1e-3          |
| Cd_ao         | air-ocean drag coefficent          | 1.25e-3       |
| f             | ocean coriolis frequency           | 1.4e-4 rad/s  |
| turnθ         | ocean turning angle                | 15π/180 rad   |
| L             | latent heat of freezing            | 2.93e5 J/kg   |
| k             | thermal conductivity of surface ice| 2.14 W/(mK)   |
| ν             | Poisson's ratio                    | 0.3           |
| μ             | Coefficent of friction             | 0.2           |
| E             | Young's Modulus                    | 6e6 N/m2      |

In particular, Young's Modulus is usually calculated using the total floe area after floe initialization in the original Subzero code:
```julia
E = 1.5e3*(mean(sqrt.(floe_arr.area)) + minimum(sqrt.(floe_arr.area)))
```

### Physical Process Settings
Subzero allows you to turn on and off various physical processes, as well as change the settings for these physical processes. The physical processes availible are: coupling, collisions, fractures, and simplfication. We will be adding corner fracturing, packing, rafting, ridging, and welding. For each of these physical processes, you can create a settings object, and change the parameters within that object to change the physical process to meet your simulation needs. 
#### Coupling Settings
`CouplingSettings` changes how Subzero uses the ocean and atmosphere two-dimensional vector fields within the `Ocean` and `Atmos` structs, whether those values are static user-provided values or values that are updated every timesteps through coupling with Oceananigans. The availible settings are:
- coupling_on, which turns this process on and off
- ∆t, which sets the number of timesteps between this process running
- ∆d, which sets the number of ocean/atmosphere grid cells around a floe to consider when interpolating ocean/atmosphere forcings
- two_way_coupling_on, which turns on and off the calculation of the ice and atmosphere effects on the ocean and stores output in the ocean's stress fields.

Here is an example of creating your own coupling settings, using the default values:
```julia
couple_settings = CouplingSettings(
  coupling_on = true,
  Δt = 10,
  Δd = 1,
  two_way_coupling_on = false,
)
```
Note that you only need to provide values to the fields that you wish to change from the defaults.

#### Collision Settings
`CollisionSettings` changes Subzero's floe-floe and floe-domain collisions. The availible settings are:
- collisions_on, which turns this process on and off
- floe_floe_max_overlap, which sets the maximum fraction of floe-floe overlap before fusing the two floes together 
- floe_domain_max_overlap, which sets the maximum fraction for floe-domain overlap before removing the floe from the simulation

Here is an example of creating your own collision settings, using the default values:
```julia
collision_settings = CollisionSettings(
  FT,
  collisions_on = true,
  floe_floe_max_overlap = 0.55,
  floe_domain_max_overlap = 0.75,
)
```
Note that you only need to provide values to the fields that you wish to change from the defaults.
#### Fracture Settings
`FractureSettings` changes Subzero's floe fractures. The availible settings are:
- fractures_on, which turns this process on and off
- criteria, which sets the rules for which floes fractures (see more below)
- Δt, which sets the number of timesteps between this process running
- deform_on, which turns on a sub-process where a floe is deformed around the floe that is overlaps with the most during that timestep before it is fractured
- npieces, which sets the number of pieces a floe should try to fracture into (note that this number might not be met depending on floe shape)

Here is an example of creating your own fracture settings, using the default values:
```julia
fracture_settings = FractureSettings(
  fractures_on = false,
  criteria = NoFracture(),
  Δt = 0,
  deform_on = false,
  npieces = 3,
)
```
Note that you only need to provide values to the fields that you wish to change from the defaults.

If you do want to turn fractures on, you will need to create a criteria that is not the `NoFracture()` criteria. Right now, there is are two other fracture criteria.

One is Hibler's elliptical yield curve. To learn more about this criteria, see the 1979 paper "A Dynamic Thermodynamic Sea Ice Model." This criteria uses the mean floe height and take in two parameters, `pstar` and `c`, which can be tuned to get the fracture behavior that you want. The `HilberYieldCurve` object then has both of these parameters as fields as well as the `vertices` of the yield curve. A simple way to create this criteria is as follows:
```julia
pstar = 2.25e5
c = 20.0
criteria = HiblerYieldCurve(FT, floe_arr, pstar, c)
```

The other is Mohr's Cone yield curve. To learn more about this critera, see the 2009 paper "Coulombic faulting from the grain scale to the geophysical scale: lessons from ice." This criteria takes in three parameters that define the shape of the cone. They are as follows:
- q: based on the coefficient of internal friction (µi) by (μi^2 + 1)^(1/2) + μi^2
- σc: uniaxial compressive strength
- σ11: negative of the x-coordinate of one vertex of cone (triangle in 2D) and negative of the y-coordinate of adjacend vertex in principal stress space

Note that the yield curve does not depend on the floe field. The `MohrsCone` object then has a `vertices` field that holds the coordiantes of the cone in principle stress space.


#### Simplification Settings
`SimplificationSettings` changes Subzero's floe simplification. The availible settings are:
- smooth_vertices_on, which turns on and off the process of smoothing floe vertices to decrease the total number of vertices
- max_vertices, the total number of verticies a floe can have before smoothing
- Δt_smooth, which sets the number of timesteps between floe smoothing
- tol, which is the tolerance in Douglas–Peucker's polygon simplification algorithm in meters.

Here is an example of creating your own simplification settings, using the default values:
```julia
simp_settings = SimplificationSettings(
    FT,
    min_floe_area = 1e6,
    smooth_vertices_on = true,
    max_vertices = 30,
    Δt_smooth = 20,
)
```
Note that you only need to provide values to the fields that you wish to change from the defaults.

#### Ridging and Rafting Settings
`RidgeRaftSettings` changes Subzero's ridging and rafting process. The availible settings are:
- ridge_raft_on, which turns on and off the process of smoothing floe vertices to decrease the total number of vertices
- Δt  sets the number of timesteps between floe smoothing
- ridge_probability is the likelyhood (between 0-1) that two floes that meet the criterion actually ridge
- raft_probability is the likelyhood (between 0-1) that two floes that meet the criterion actually raft
- min_overlap_frac is the minimum overlap area fraction between a floe and another floe/domain for that floe to ridge or raft
- min_ridge_height is the minimum floe height to ridge with a floe/domain
- max_floe_ridge_height is the maximum floe height to ridge with another floe
- max_domain_ridge_height is the maximum floe height to ridge with a domain element
- max_floe_raft_height is the maximum floe height to raft with another floe
- max_domain_raft_height is the maximum floe height to raft with a domain element
- domain_gain_probability is the probalility that a floe that rafts with a domain element keeps all of its mass (0) or if that mass is removed and lost to the domain element (1).

Here is an example of creating your own simplification settings, using the default values:

```julia
ridgeraft_settings = RidgeRaftSettings(
  ridge_raft_on = false,
  Δt = 0,
  ridge_probability = 0.95,
  raft_probability = 0.95,
  min_overlap_frac = 0.01,
  min_ridge_height = 0.2,
  max_floe_ridge_height = 5.0,
  max_domain_ridge_height = 1.25,
  max_floe_raft_height = 0.25,
  max_domain_raft_height = 0.25,
  domain_gain_probability = 1.0,
)
```
Note that you only need to provide values to the fields that you wish to change from the defaults.

#### Welding Settings
`WeldSettings` changes Subzero's welding process. The availible settings are:
- weld_on is a boolean flag for if welding should be turned on in the simulation
- Δts is a a list of multiples of timesteps during which welding code will run, welding will be run at multiples of all elements, each with domain split into corresponding Nx and Ny values
- Nxs is a list of number of x-directional bins to split the domain into at corresponding timesteps
- Nys is a list of number of x-directional bins to split the domain into at corresponding timesteps
- min_weld_area is the minimum area a weld can create for two floes to weld
- max_weld_area is the maximum area a weld can create for two floes to weld
- welding_coeff is a non-dimensional parameter, multiplied by ratio of overlap between two floes to original floe area to determin probability that a floe will merge. The larger this is, the more likely floes are to weld. Probability with 5% overlap is `welding_coeff * (0.05) > rand()`

Here is an example of creating your own welding settings, using the default values:

```julia
weld_settings = WeldSettings(
    weld_on = false,
    Δts = Vector{Int}(),
    Nxs = Vector{Int}(),
    Nys = Vector{Int}(),
    min_weld_area = 1e6,
    max_weld_area = 2e9,
    welding_coeff = 150,
)
```
Note that you only need to provide values to the fields that you wish to change from the defaults.

### Timesteps
You have the ability to set the simulation's timestep in seconds using `∆t` and set the total number of timsteps the simulation will run for, `n∆t`. The default is `∆t = 10` seconds and `n∆t = 7500` timesteps. 

### Output Writers
You can add four types of output writers, and as many of each type as you would like. The four types are as follows: `InitialStateOutputWriter`, `CheckpointOutputWriter`, `FloeOutputWriter`, and `GridOutputWriter`. When any of these objects are created, the file that they will write to is also created automatically. A brief desctiption of each is below:
#### InitialStateOutputWriter
The initial state output writer allows you to save the initial state of your simulation so that you can re-load it later. It saves the simulation object that you are currently creating to a JLD2 file. An `InitialStateOutputWriter` has two fields:
- `filename`, including the path to the file, to save the file to
- `overwrite` boolean that specifies whether a file with the same filename should be overwritter or if an error should be thrown during creation.

You can create an `InitialStateOutputWriter` directly as a struct or with the following function call:
```julia
init_writer = InitialStateOutputWriter(
    dir = ".",
    filename = "initial_state.jld2",
    overwrite = false,
    jld2_kw = Dict{Symbol, Any}(),
)
```
Note that these are the default values and you only need to pass in arguments that you wish to change from these values. Also note that all inputs are keyword arguments.

#### CheckpointOutputWriter
The checkpoint output writer allows you to save the state of the floes, ocean, and atmosphere at a specified part of the simulation into a JLD2 file. This will give you the ability to easily restart your simulation from the last-saved checkpoint if it were to fail for any reason, or if you wanted to continue a previous run from its stopping point. A `CheckpointOutputWriter` has three fields:
- `Δtout`, which specifies the umber of timesteps between checkpoint outputs starting from the first timestep
- `filename`, including the path to the file, to save the file to
-  `overwrite` boolean that specifies whether a file with the same filename should be overwritter or if an error should be thrown during creation.

You can create an `CheckpointOutputWriter` directly as a struct or with the following function call:
```julia
checkpointer = CheckpointOutputWriter(
    Δtout,
    dir = ".",
    filename = "checkpoint.jld2",
    overwrite = false,
    jld2_kw = Dict{Symbol, Any}(),
)
```
Note that other than `∆tout`, all values have default values so you only need to pass in arguments that you wish to change from these values. Furthermore, all inputs but ∆tout are keyword arguments, so you must use the keyword when passing in new values.

#### FloeOutputWriter
The floe output writer allows you to save floe values into a JLD2 file. This will give you the ability to easily analyze floe fields across timesteps. A `FloeOutputWriter` has four field:
- `Δtout`, which specifies the umber of timesteps between floe outputs starting from the first timestep
- `outputs`, which specifies which floe fields should be included
- `filename`, including the path to the file, to save the file to
- `overwrite` boolean that specifies whether a file with the same filename should be overwritter or if an error should be thrown during creation.

You can create an `FloeOutputWriter` directly as a struct or with the following function call:
```julia
floewriter = FloeOutputWriter(
    Δtout;
    outputs = collect(fieldnames(Floe)),
    dir = ".",
    filename = "floes.jld2",
    overwrite = false,
    jld2_kw = Dict{Symbol, Any}(),
)
```
The `outputs` field takes in a list of symbols corresponding to floe fields. For example, if you want the floe output writer to output the floes centroid and coordinates then `outputs = [:centroid, :coords]`. If you want all floe fields then you can simply omit the outputs field all together and all floe fields will be output. Note that other than `∆tout`, all values have default values so you only need to pass in arguments that you wish to change from these values. Furthermore, all inputs but ∆tout are keyword arguments, so you must use the keyword when passing in new values.

Note that if you have Periodic calls, and thus ghost floes in your simulation, these will also be saved by the `FloeOutputWriter`. If you want to exclude these floes from your analysis or when otherwise using the `FloeOutputWriter` output, you can do so by only including floes with a `ghost_id = 0`.

#### GridOutputWriter
The grid output writer allows you to floe values averaged onto a course grid to a NetCDF file. This will give you the ability to easily analyze floe characteristics on a grid. A `GridOutputWriter` has eight field:
- `outputs`, which specifies which floe fields should be included
- `Δtout`, which specifies the umber of timesteps between floe outputs starting from the first timestep
- `filename`, including the path to the file, to save the file to
- `overwrite` boolean that specifies whether a file with the same filename should be overwritter or if an error should be thrown during creation.
- `xg`, the grid lines in the x-direction of the grid that you would like the calculations done over (doesn't have to be the same as simulation grid)
- `yg`, the grid lines in the y-direction of the grid that you would like the calculations done over (doesn't have to be the same as simulation grid)
- `data`, three-dimensional array that holds grid averaged data prior to writing to file
- `average`, boolean that specifies if the gridded data should be averaged over each timestep between writing to file, or if it should just be calculated prior to writing for that singular timestep (NOT IMPLEMENTED YET).

You can create an `GridOutputWriter` directly as a struct or with the following function call:
```julia
gridwriter = GridOutputWriter(
    FT,
    Δtout,
    grid,
    dims;
    outputs = collect(get_known_grid_outputs()),
    dir = ".",
    filename = "gridded_data.nc",
    overwrite = false,
    average = false,
)
```
The `outputs` field takes in a list of symbols. To see all possible outputs, call the `get_known_grid_outputs()` function. For example, if you want the grid output writer to output the floe masses and areas averaged on the grid then `outputs = [:mass_grid, :area_grid]`. If you want all possible fields then you can simply admit the outputs field altogether and all grid fields will be output. The `grid` field is the simulation grid, and then `dims` field specifies the dimensions of the grid you would like the output calculated on.

Note that other than `∆tout`, `grid`, and `dims`, all values have default values so you only need to pass in arguments that you wish to change from these values. Furthermore, all inputs but ∆tout are keyword arguments, so you must use the keyword when passing in new values.

#### OutputWriters
Once you have created all of the types of output writers you need, you must combine them into one `OutputWriters` object that will be a simulation field. 
The `OutputWriters` struct has four fields: `initialwriters`, `floewriters`, `gridwriters`, and `checkpointwriters`. For each you can supply a StructArray of the specified type of writer. If you do not have any writers of a given type, don't provide any. Below I create two example `OutputWriters` objects, assuming that I have already created the following outputwriters: `initwriter1`, `checkpointer1`, `floewriter1`, `floewriter2`, and `gridwriter1`.

```julia
using StructArrays, Subzero

outputwriters1 = OutputWriters(initwriter1, floewriter1)

outputwriters2 = OutputWriters(
   initwriter1,
   checkpointer1,
   floewriter1,
   floewriter2,
   gridwriter1,
)
```
Here you can see that you can choose which values to supply and that you can supply more than one of each type if desired. You might want to do this is you want different outputs at different timeframes. 

### Reproducibility
The simulations are currently completly reproducible when run single-threaded. The simulation takes a `rng` argument, and if it is provided with a seeded random number generator, the two simulations with the same set of starting floes will produce the exact same results. Note that the same set of floes can be reproduced by providing a seeded random number generator to the floe creation functions. 

This has not yet been achieved for multi-threaded runs. 

### Creating the Simulation
Once you have created all of the above objects, you can combine them to create a `Simulation`. A simulation has quite a few fields, all of which are talked about above in more detail. Since there are so many fields, they are keyword defined, so you must provide a keyword when creating the struct. The only necessary argument is the `model` as everything else has a default value. However, a table of optional elements, and their default values, is as follows:

| Keyword           |    Default Value        | What is it?                                               |
| ----------------- | ------------------------| --------------------------------------------------------- |
| consts            | Constants()             | Physical parameters used in the simulation                |
| rng               | Xoshiro()               | Random number generator - can seed for reproducibility    |
| verbose           | false                   | Flag for printing timesteps and updates during simulation |
| name              | "sim"                   | Name of simulation                                        |
| ∆t                | 10                      | Length of simulation timestep in seconds                  |
| n∆t               | 7500                    | Number of timesteps run in simulation                     |
| floe_settings     | FloeSettings()          | Settings for making new floes    during the simulation    |
| coupling_settings | CouplingSettings()      | Settings for coupling during the simulation               |
| collision_settings| CollisionSettings()     | Settings for collisions during the simulation             |
| fracture_settings | FractureSettings()      | Settings for fractures during the simulation              |
| simp_settings     | SimplificationSettings()| Settings for floe simplification during the simulation    |
| ridgeraft_settings| RidgeRaftSettings()     | Settings for ridging and rafting during the simulation    |
| weld_settings     | WeldSettings()          | Settings for welding during the simulation                |
| writers           | OutputWriters()         | Lists of output writers to be written to during the run   |

Here is an example of how to create a simulation, providing some of these optional inputs given that we have already created the following objects: `my_model`, `my_consts`, `my_coupling_settings`, `my_simp_settings`, and `my_writers`.

```julia
my_simulation = Simulation(
    model = my_model,
    consts = my_consts,
    Δt = 5,  # Timestep of 5 seconds
    coupling_settings = my_coupling_settings,
    simp_settings = my_simp_settings,
    writers = my_writers,
)
```

### Running the simulation

You can now use the `run!` function to run the simulation:
```
run!(my_simulation)
```

If you wish to couple to Oceananigans, you will need to run each model timestep by timestep and pass the needed fields back and forth. You can run a single timestep of the simulation using the `timestep_sim!` function. This also needs the current timestep the simulation is on (`tstep`) as an argument.

```
timestep_sim!(
   my_simulation,
   tstep,
)
```

Note that we are working on a more elegant solution to coupling with Oceananigans and CliMA and this page will be updated once that is in place. 

If you run your simulation in multiple parts and need to re-start your simulation from files, the `restart!` function will be a good place to start. However, note that it is quite simple and users may need to write their own restart function if they want any complex behavior. 

The provided `restart!` function takes in the output file from both an `InitialStateOutputWriter` and a `CheckpointOutputWriter` to restart the simulation. In addition to providing these two files, the user must also provide the number of timesteps to run the next part of the simulation for (`new_nΔt`) and new output writers. The user also has an option to specify a non-zero starting timestep for the simulation using the keyword argument `start_tstep`.

```
restart!(
   initial_state_fn,
   checkpointer_fn,
   new_nΔt,
   new_output_writers;
   start_tstep = 0,
)
```

### Plotting

If your simulation has both a `FloeOutputWriter` and an `InitialStateOutputWriter`, you can use the built in plotting function to make an MP4 file with each frame as a timestep saved by the `FloeOutputWriter`. You do this as follows:

```
plot_sim(
    floe_output_writer_file_path,
    initial_state_output_writer_file_path,
    Δt,
    output_file_path,
)
```

where `floe_output_writer_file_path` is the .jl file saved by the `FloeOutputWriter`, `initial_state_output_writer_file_path` is the .jl file saved by the `InitialStateOutputWriter`, and `output_file_path` is the file path and name you want your .mp4 file saved as. `Δt` is the model timestep.<|MERGE_RESOLUTION|>--- conflicted
+++ resolved
@@ -248,11 +248,7 @@
   - min_floe_height: minimum floe height (0.1 m)
   - max_floe_height: maximum floe height (10.0 m)
   - min_aspect_ratio: minimum ratio between floe x-length and y-length by maximum coordiante values (0.05)
-<<<<<<< HEAD
-=======
   - maximum_ξ: the absolute maximum rotational velocity a floe can reach before it is capped at maximum_ξ (1e-5 rad/s)
-  - nhistory: number of elements to save in floe's stress history (100)
->>>>>>> bd6ff610
   - subfloe_point_generator: generates floe's subfloe points (`MonteCarloPointsGenerator()`)
   - stress_calculator: generates the calculator for stress ('DecayAreaScaledCalculator()')
 
