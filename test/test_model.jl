--- conflicted
+++ resolved
@@ -118,38 +118,27 @@
         τy = fx
         si_frac = fx
         hflx_factor = fx
-<<<<<<< HEAD
         dissolved = fx
-=======
->>>>>>> 94121988
+        scells = fx
         ocn = Subzero.Ocean(
             uocn,
             vocn,
             tempocn,
             hflx_factor,
-<<<<<<< HEAD
+            [IceStressCell{Float64}() for i in 1:g.dims[1] + 1, j in 1:g.dims[2] + 1],
             τx,
             τy,
-            fx,
-            fy,
-            si_area,
+            si_frac,
             dissolved,
             )
         @test ocn.u == uocn
         @test ocn.v == vocn
         @test ocn.temp == tempocn
         @test fx == ocn.fx == ocn.fy == ocn.si_area == ocn.hflx_factor == ocn.τx == ocn.τx == ocn.dissolved
-=======
-            [IceStressCell{Float64}() for i in 1:g.dims[1] + 1, j in 1:g.dims[2] + 1],
-            τx,
-            τy,
-            si_frac,
-        )
         @test ocn.u == uocn
         @test ocn.v == vocn
         @test ocn.temp == tempocn
         @test ocn.si_frac == ocn.hflx_factor == ocn.τx == ocn.τx
->>>>>>> 94121988
         # Custom constructor
         ocn2 = Subzero.Ocean(Float64, g, 3.0, 4.0, -2.0)
         @test ocn.u == ocn2.u
