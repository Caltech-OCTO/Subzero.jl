--- conflicted
+++ resolved
@@ -1,8 +1,4 @@
-<<<<<<< HEAD
-using Subzero, LibGEOS, JLD2, StructArrays, SplitApplyCombine, Statistics
-=======
-using Subzero, LibGEOS, JLD2, NCDatasets, StructArrays, SplitApplyCombine
->>>>>>> b6cabc1d
+using Subzero, LibGEOS, JLD2, NCDatasets, StructArrays, SplitApplyCombine, Statistics
 using Test
 
 @testset "Subzero.jl" begin
