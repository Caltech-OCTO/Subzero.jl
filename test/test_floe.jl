--- conflicted
+++ resolved
@@ -295,50 +295,16 @@
         strains = [[-3.724, 0, 0, 0], [7.419, 0, 0,	-6.987]]
         strain_multiplier = [1e28, 1e6]
 
-<<<<<<< HEAD
-        for i in 1:2
-            floe = Floe(
-                floe_dict["coords"][i],
-                floe_dict["height"][i],
-                0.0,
-                u = floe_dict["u"][i],
-                v = floe_dict["v"][i],
-                ξ = floe_dict["ξ"][i]
-            )
-            floe.interactions = floe_dict["interactions"][i]
-            floe.stress_history = floe_dict["stress_history"][i]
-            stress = Subzero.calc_stress(
-                floe.interactions,
-                floe.centroid,
-                floe.area,
-                floe.height,
-            )
-            push!(floe.stress_history, stress)
-            floe.stress = mean(floe.stress_history)
-            @test all(isapprox.(vec(floe.stress), stresses[i], atol = 1e-3))
-=======
         for i in eachindex(floes)
             f = floes[i]
             stress = Subzero.calc_stress!(f)
             @test all(isapprox.(vec(f.stress), stresses[i], atol = 1e-3))
->>>>>>> 94121988
             @test all(isapprox.(
                 vec(floe.stress_history.cb[end]),
                 stress_histories[i],
                 atol = 1e-3
             ))
-<<<<<<< HEAD
-            floe.strain = Subzero.calc_strain(
-                floe.coords,
-                floe.centroid,
-                floe.u,
-                floe.v,
-                floe.ξ,
-                floe.area,
-            )
-=======
             Subzero.calc_strain!(f)
->>>>>>> 94121988
             @test all(isapprox.(
                 vec(floe.strain) .* strain_multiplier[i],
                 strains[i],
