"""
Structs and functions to create and run a Subzero simulation
"""

@kwdef struct Constants{FT<:AbstractFloat}
    ρo::FT = 1027.0             # Ocean density
    ρa::FT = 1.2                # Air density
    Cd_io::FT = 3e-3            # Ice-ocean drag coefficent
    Cd_ia::FT = 1e-3            # Ice-atmosphere drag coefficent
    Cd_ao::FT = 1.25e-3         # Atmosphere-ocean momentum drag coefficient
    f::FT = 1.4e-4              # Ocean coriolis frequency
    turnθ::FT = 15π/180         # Ocean turn angle
    L::FT = 2.93e5              # Latent heat of freezing [Joules/kg]
    k::FT = 2.14                # Thermal conductivity of surface ice[W/(m*K)]
    ν::FT = 0.3                 # Poisson's ratio
    μ::FT = 0.2                 # Coefficent of friction
    E::FT = 6e6                 # Young's Modulus
end


"""
Constants(::Type{FT}, args...)

A float type FT can be provided as the first argument of any Constants
constructor. A Constants of type FT will be created by passing all other
arguments to the correct constructor. 
"""
Constants(::Type{FT}, args...) where {FT <: AbstractFloat} =
    Constants{FT}(args...)

"""
    Constants(args...)

If a type isn't specified, Constants will be of type Float64 and the correct
constructor will be called with all other arguments.
"""
Constants(args...) = Constants{Float64}(args...)

"""
    Simulation{FT<:AbstractFloat, DT<:Domain{FT}}

Simulation which holds a model and parameters needed for running the simulation.
This includes physical constants (consts), a random number generator (rng), the
number of seconds in a timestep (Δt), and the number of timesteps to run (nΔt).
We also have a flag for verbose, which will print out the number of timesteps
every 50 timesteps and a simulation name, which can be used when saving files.
The user can also define settings for each physical process.
"""
@kwdef struct Simulation{
    FT<:AbstractFloat,
    MT<:Model{FT, <:AbstractGrid, <:Domain},
    CT<:AbstractFractureCriteria,
    PT<:AbstractSubFloePointsGenerator,
    RT<:Random.AbstractRNG,
    OT<:OutputWriters{
        <:StructVector{<:InitialStateOutputWriter},
        <:StructVector{<:FloeOutputWriter},
        <:StructVector{<:GridOutputWriter},
        <:StructVector{<:CheckpointOutputWriter},
    },
}
    model::MT                           # Model to simulate
    consts::Constants{FT} = Constants() # Constants used in Simulation
    rng::RT = Xoshiro()                     # Random number generator 
    verbose::Bool = false               # String output printed during run
    name::String = "sim"                # Simulation name for printing/saving
    # Timesteps ----------------------------------------------------------------
    Δt::Int = 10                        # Simulation timestep (seconds)
    nΔt::Int = 7500                     # Total timesteps simulation runs for
    # Physical Processes -------------------------------------------------------
    floe_settings::FloeSettings{FT, PT} = FloeSettings()
    coupling_settings::CouplingSettings = CouplingSettings()
    collision_settings::CollisionSettings{FT} = CollisionSettings()
    fracture_settings::FractureSettings{CT} = FractureSettings()
    simp_settings::SimplificationSettings{FT} = SimplificationSettings()
    ridgeraft_settings::RidgeRaftSettings{FT} = RidgeRaftSettings()
    weld_settings::WeldSettings{FT} = WeldSettings()
    # Output Writers -----------------------------------------------------------
    writers::OT = OutputWriters()
end

"""
timestep_sim!(sim, tstep, start_tstep)

Run one step of the simulation and write output. 
Inputs:
    sim          <Simulation> simulation to advance
    tstep        <Int> current timestep
    start_tstep  <Int> timestep simulation started on
Outputs:
    None. Simulation advances by one timestep. 
"""
function timestep_sim!(sim, tstep, start_tstep = 0)
    sim.verbose && mod(tstep, 50) == 0 && println(tstep, " timesteps")
    if !isempty(sim.model.floes)
        max_floe_id = maximum(sim.model.floes.id)
        # Need to lock some operations when multi-threading
        spinlock = Threads.SpinLock()
        # Add ghost floes through periodic boundaries
        n_init_floes = length(sim.model.floes) # number of floes before ghosts
        add_ghosts!(sim.model.floes, sim.model.domain)

        # Output at given timestep
        write_data!(sim, tstep, start_tstep)  # Horribly type unstable
        
        # Collisions
        if sim.collision_settings.collisions_on
            timestep_collisions!(
                sim.model.floes,
                n_init_floes,
                sim.model.domain,
                sim.consts,
                sim.Δt,
                sim.collision_settings,
                spinlock,
            )
        end
        pieces_buffer = StructArray{Floe{Float64}}(undef, 0)
        # Ridge and raft floes that meet overlap conditions
        if (
            sim.ridgeraft_settings.ridge_raft_on &&
            mod(tstep, sim.ridgeraft_settings.Δt) == 0
        )
            max_floe_id = timestep_ridging_rafting!(
                sim.model.floes,
                pieces_buffer,
                sim.model.domain,
                max_floe_id,
                sim.ridgeraft_settings,
                sim.floe_settings,
                sim.simp_settings,
                sim.Δt,
                sim.rng,
            )
        end
        # Remove the ghost floes - only used for collisions
        for i in reverse(n_init_floes+1:length(sim.model.floes))
            StructArrays.foreachfield(
                    field -> deleteat!(field, i),
                    sim.model.floes,
            )
        end
        empty!.(sim.model.floes.ghosts)

        # Add new pieces to the end of floe list
        append!(sim.model.floes, pieces_buffer)

        # Physical processes without ghost floes
        # Effects of ocean and atmosphere on ice and visa versa
        if (
            sim.coupling_settings.coupling_on &&
            mod(tstep, sim.coupling_settings.Δt) == 0
        )
            timestep_coupling!(
                sim.model,
                sim.Δt,
                sim.consts,
                sim.coupling_settings,
                sim.floe_settings,
            )
        end
        
        # Move and update floes based on collisions and ocean/atmosphere forcing
        timestep_floe_properties!(
            sim.model.floes,
            tstep,
            sim.Δt,
            sim.floe_settings,
        )
        # Fracture floes
        if sim.fracture_settings.fractures_on && mod(tstep, sim.fracture_settings.Δt) == 0
            max_floe_id =
                fracture_floes!(
                    sim.model.floes,
                    max_floe_id,
                    sim.rng,
                    sim.fracture_settings,
                    sim.floe_settings,
                    sim.Δt,
                )
        end

        # Weld floes
        if sim.weld_settings.weld_on
            weld_setting_idx = findfirst(
                x -> mod(tstep, x) == 0,
                sim.weld_settings.Δts
            )
            if !isnothing(weld_setting_idx)
                max_floe_id = Subzero.timestep_welding!(
                    sim.model.floes,
                    max_floe_id,
                    sim.model.grid,
                    sim.model.domain,
                    sim.weld_settings,
                    sim.floe_settings,
                    weld_setting_idx,
                    sim.Δt,
                )
            end
        end

        # What happens if floe tried to fuse with ghost floe?? 
        max_floe_id = 
            simplify_floes!(
                sim.model,
                max_floe_id,
                sim.simp_settings,
                sim.collision_settings,
                sim.floe_settings,
                sim.Δt,
                sim.rng,
            )
    end

    # h0 = real(sqrt.(Complex.((-2Δt * newfloe_Δt) .* hflx)))
    # mean(h0)
    return 
end

"""
    startup_sim(sim)

Required actions to setup simulation. For example, setting up the simulation
logger.
Inputs:
    sim                 <Simulation>
    logger              <AbstractLogger> logger for simulation - default is
                            Subzero logger
    messages_per_tstep  <Int> number of messages to print per timestep if using
                            default SubzeroLogger, else not needed
Outputs:
    None.
"""
function startup_sim(sim, logger = nothing, messages_per_tstep = 1)
    # Set up logger
    if isnothing(logger)
        logger = SubzeroLogger(sim, messages_per_tstep)
    end
    global_logger(logger)
    # Start sim notice
    sim.verbose && println(sim.name * " is running!")
    return
end

"""
    teardown_sim(sim)

Required actions to tear down simulation. For example, flushing the simulation's
logger and closing the stream.
Inputs:
    sim <Simulation>
Outputs:
    None.
"""
function teardown_sim(sim)
    # Finish logging
    logger = current_logger()
    if hasfield(typeof(logger), :stream)
        io = logger.stream
        flush(io)
        close(io)
    end
    # End sim notice
    sim.verbose && println(sim.name * " done running!")
    return
end

"""
    run!(sim; logger = nothing, messages_per_tstep = 1, start_tstep = 0)

Run given simulation and generate output for given writers.
Simulation calculations will be done with Floats of type T (Float64 of Float32).

Inputs:
    sim                 <Simulation> simulation to Run
    logger              <AbstractLogger> logger for simulation - default is
                            Subzero logger
    messages_per_tstep  <Int> number of messages to print per timestep if using
                            default SubzeroLogger, else not needed
    start_tstep         <Int> which timestep to start the simulation on
Outputs:
    None. The simulation will be run and outputs will be saved in the output
    folder. 
"""
function run!(sim; logger = nothing, messages_per_tstep = 1, start_tstep = 0)
    startup_sim(sim, logger, messages_per_tstep)
<<<<<<< HEAD
    tstep = 0
    while tstep <= sim.nΔt
        timestep_sim!(sim, tstep)
        tstep+=1
    end
    teardown_sim(sim)
    return tstep
=======
    tstep = start_tstep
    while tstep <= (start_tstep + sim.nΔt)
        # Timestep the simulation forward
        timestep_sim!(sim, tstep, start_tstep)
        tstep+=1
    end
    teardown_sim(sim)
    return
end

"""
    restart!(initial_state_fn, checkpointer_fn, new_nΔt, new_output_writers; start_tstep = 0)

Continue the simulation run started with the given initial state and floe file for an
additional `new_nΔt` timesteps and with the new output_writers provided. The simulation will
restart with a recorded timestep of `start_tstep`.

Note that this `restart!` function may not fit your needs and you may need to write your
own. This function is meant to act as a simplest case and as a template for users to write
their own restart functions. 
"""
function restart!(initial_state_fn, checkpointer_fn, new_nΔt, new_output_writers; start_tstep = 0)
    is = jldopen(initial_state_fn)
    cp = jldopen(checkpointer_fn)
    last_tstep = maximum(parse.(Int, keys(cp["ocean"])))

    # Remove any ghost floes from floe list
    new_floes = cp["floes"][string(last_tstep)]
    filter!(f -> f.ghost_id == 0, new_floes)
    empty!.(new_floes.ghosts)

    new_model = Model(
        is["sim"].model.grid, 
        cp["ocean"][string(last_tstep)], 
        cp["atmos"][string(last_tstep)], 
        is["sim"].model.domain, 
        new_floes,
    )

    new_simulation = Simulation(
        model = new_model,
        consts = is["sim"].consts,
        Δt = is["sim"].Δt,
        nΔt = new_nΔt,
        verbose = is["sim"].verbose,
        writers = new_output_writers,
        coupling_settings = is["sim"].coupling_settings,
        simp_settings = is["sim"].simp_settings,
    )
    run!(new_simulation; start_tstep = start_tstep)
    return
>>>>>>> bd6ff610
end<|MERGE_RESOLUTION|>--- conflicted
+++ resolved
@@ -285,15 +285,6 @@
 """
 function run!(sim; logger = nothing, messages_per_tstep = 1, start_tstep = 0)
     startup_sim(sim, logger, messages_per_tstep)
-<<<<<<< HEAD
-    tstep = 0
-    while tstep <= sim.nΔt
-        timestep_sim!(sim, tstep)
-        tstep+=1
-    end
-    teardown_sim(sim)
-    return tstep
-=======
     tstep = start_tstep
     while tstep <= (start_tstep + sim.nΔt)
         # Timestep the simulation forward
@@ -345,5 +336,4 @@
     )
     run!(new_simulation; start_tstep = start_tstep)
     return
->>>>>>> bd6ff610
 end