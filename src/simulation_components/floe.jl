--- conflicted
+++ resolved
@@ -248,11 +248,8 @@
         poly,
         hmean,
         Δh,
-<<<<<<< HEAD
-        Δt;
-=======
+        Δt,
         rmax;
->>>>>>> bd6ff610
         floe_settings,
         rng = Xoshiro(),
         kwargs...
@@ -268,11 +265,8 @@
     hmean               <AbstratFloat> average floe height
     Δh                  <AbstratFloat> height range - floes will range in height
                         from hmean - Δh to hmean + Δh
-<<<<<<< HEAD
     Δt                  <Int> timestep of simulation in seconds
-=======
     rmax                <AbstractFloat> maximum radius of floe (could be larger given context)
->>>>>>> bd6ff610
     floe_settings       <FloeSettings> settings needed to initialize floe
                             settings
     rng                 <RNG> random number generator to generate random floe
@@ -285,40 +279,12 @@
     poly,
     hmean,
     Δh,
-<<<<<<< HEAD
-    Δt;
-=======
+    Δt,
     rmax;
->>>>>>> bd6ff610
     floe_settings = FloeSettings(min_floe_area = 0),
     rng = Xoshiro(),
     kwargs...
 ) where {FT <: AbstractFloat}
-<<<<<<< HEAD
-    floes = StructArray{Floe{FT}}(undef, 0)
-    regions = LG.getGeometries(floe_poly)::Vector{LG.Polygon}
-    initial_damage = calc_initial_damage(floe_settings.stress_calculator, Δt)
-    while !isempty(regions)
-        r = pop!(regions)
-        a = LG.area(r)
-        if a >= floe_settings.min_floe_area && a > 0
-            if !hashole(r)
-                floe = Floe(
-                    FT,
-                    r::LG.Polygon,
-                    hmean,
-                    Δh;
-                    floe_settings = floe_settings,
-                    rng = rng,
-                    damage = initial_damage,
-                    kwargs...
-                )
-                push!(floes, floe)
-            else
-                region_bottom, region_top = split_polygon_hole(r)
-                append!(regions, region_bottom)
-                append!(regions, region_top)
-=======
     a = GO.area(poly)
     if a >= floe_settings.min_floe_area && a > 0
         if !hashole(poly)
@@ -327,6 +293,7 @@
                 poly::Polys,
                 hmean,
                 Δh;
+                damage = calc_initial_damage(floe_settings.stress_calculator, Δt),
                 floe_settings = floe_settings,
                 rng = rng,
                 kwargs...
@@ -338,9 +305,8 @@
             new_regions = GO.cut(poly, GI.Line([(cx - rmax, cy), (cx + rmax, cy)]), FT)
             n = 0
             for r in new_regions
-                n += poly_to_floes!(FT, floes, r, hmean, Δh, rmax;
+                n += poly_to_floes!(FT, floes, r, hmean, Δh, Δt, rmax;
                     floe_settings = floe_settings, rng = rng, kwargs...)
->>>>>>> bd6ff610
             end
             return n
         end
@@ -352,15 +318,15 @@
 # over a parameter that we set when creating the stress calculator. This setup is 
 # necessary to calculate stress in the same way that Georgy Manucharyan and Brandon Montemuro
 # do in their code.
-calc_initial_damage(stress_calculator::DecayAreaScaledCalculator, Δt) = ones(2,2)*Δt/stress_calculator.τ
+calc_initial_damage(stress_calculator::DecayAreaScaledCalculator, Δt) = fill(Δt / stress_calculator.τ, 2, 2)
 
 # This is a place holder untio DamageStressCalculator is fully implemented. This should be
-# replaced with a physical interprea=tation of what the damage parameter should start as.
+# replaced with a physical interpretation of what the damage parameter should start as.
 # Damage does not necessary need to be a matrix, it has just been implemented this way to
 # be able to mimic Manucharyan's and Montemuro's code.
 function calc_initial_damage(stress_calculator::DamageStressCalculator, Δt)
     @warn "DamageStressCalculator not fully implemented. Initializing damage to zero." 
-    zeros(2, 2)
+    return zeros(2, 2)
 end
 
 """
@@ -421,29 +387,16 @@
     end
     # Turn polygons into floes
     for p in floe_polys
-<<<<<<< HEAD
-        append!(
-            floe_arr, 
-            poly_to_floes(
-                FT,
-                p,
-                hmean,
-                Δh,
-                Δt;
-                floe_settings = floe_settings,
-                rng = rng,
-            ),
-=======
         poly_to_floes!(
             FT,
             floe_arr,
             p,
             hmean,
             Δh,
+            Δt,
             domain.east.val - domain.west.val;
             floe_settings = floe_settings,
             rng = rng,
->>>>>>> bd6ff610
         )
     end
     # Warn about floes with area less than minimum floe size
@@ -468,8 +421,6 @@
     floe_arr.id .= range(1, length(floe_arr))
     return floe_arr
 end
-
-
 
 """
     generate_voronoi_coords(
@@ -597,19 +548,13 @@
     hmean           <Float> average floe height
     Δh              <Float> height range - floes will range in height from
                         hmean - Δh to hmean + Δh
-<<<<<<< HEAD
     Δt              <Int> simulation timestep in seconds
-    floe_settings       <FloeSettings> settings needed to initialize floes
-    rng                 <RNG> random number generator to generate random floe
-                            attributes - default uses Xoshiro256++
-=======
     floe_bounds     <PolyVec> coordinates of boundary within which to populate floes. This
                         can be smaller that the domain, but will be limited to open space
                         within the domain
     floe_settings   <FloeSettings> settings needed to initialize floes
     rng             <RNG> random number generator to generate random floe
                         attributes - default uses Xoshiro256++
->>>>>>> bd6ff610
 Output:
     floe_arr <StructArray> list of floes created using Voronoi Tesselation
         of the domain with given concentrations.
@@ -620,17 +565,11 @@
     concentrations,
     domain,
     hmean,
-<<<<<<< HEAD
     Δh,
     Δt;
-    floe_settings = FloeSettings(min_floe_area = 0.0),
-=======
-    Δh;
     floe_bounds = _make_bounding_box_polygon(FT, domain.west.val, domain.east.val, domain.south.val, domain.north.val),
     floe_settings = FloeSettings(FT, min_floe_area = 0),
->>>>>>> bd6ff610
     rng = Xoshiro(),
-
 ) where {FT <: AbstractFloat}
     τ = floe_settings.stress_calculator.τ
     floe_arr = StructArray{Floe{FT}}(undef, 0)
@@ -685,23 +624,6 @@
                     floes_area = FT(0.0)
                     while !isempty(floe_idx) && floes_area/open_area <= c
                         idx = pop!(floe_idx)
-<<<<<<< HEAD
-                        floe_poly = LG.intersection(
-                            LG.Polygon(floe_coords[idx]),
-                            open_cell
-                        )
-                        floes = poly_to_floes(
-                            FT,
-                            floe_poly,
-                            hmean,
-                            Δh,
-                            Δt;
-                            floe_settings = floe_settings,
-                            rng = rng,
-                        )
-                        append!(floe_arr, floes)
-                        floes_area += sum(floes.area)
-=======
                         poly_pieces_list = intersect_polys(floe_poly_list[idx], open_cell_mpoly)
                         for piece in poly_pieces_list
                             n_new_floes = poly_to_floes!(
@@ -710,6 +632,7 @@
                                 piece,
                                 hmean,
                                 Δh,
+                                Δt,
                                 domain.east.val - domain.west.val;
                                 floe_settings = floe_settings,
                                 rng = rng,
@@ -717,7 +640,6 @@
                             floes_area += sum(Iterators.drop(floe_arr.area, nfloes_added))
                             nfloes_added += n_new_floes
                         end
->>>>>>> bd6ff610
                     end
                 end
             end
