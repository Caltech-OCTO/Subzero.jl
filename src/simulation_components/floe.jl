"""
Structs and functions used to define floes and floe fields within Subzero
"""

"""
Enum for differnt floe status
"""
@enum StatusTag begin
    active = 1
    remove = 2
    fuse = 3
end

mutable struct Status
    tag::StatusTag
    fuse_idx::Vector{Int}
end

Status() = Status(active, Vector{Int}())  # active floe

"""
    StressCircularBuffer{FT<:AbstractFloat}

Extended circular buffer for the stress history that hold 2x2 matrices of stress
values and allows for efficently taking the mean of  buffer by keeping an
element-wise running total of values within circular buffer
"""
mutable struct StressCircularBuffer{FT<:AbstractFloat}
    cb::CircularBuffer{Matrix{FT}}
    total::Matrix{FT}
end
"""
    StressCircularBuffer{FT}(capacity::Int)

Create a stress buffer with given capacity
Inputs:
    capacity    <Int> capacity of circular buffer
Outputs:
    StressCircularBuffer with given capacity and a starting total that is a 2x2
    matrix of zeros.
"""
StressCircularBuffer{FT}(capacity::Int) where {FT} =
    StressCircularBuffer{FT}(
        CircularBuffer{Matrix{FT}}(capacity),
        zeros(FT, 2, 2)
    )
"""
    push!(scb::StressCircularBuffer, data)

Adds element to the back of the circular buffer and overwrite front if full.
Add data to total and remove overwritten value from total if full.
Inputs:
    scb     <StressCircularBuffer> stress circular buffer
    data    <Matrix> 2x2 stress data
Outputs:
    Add data to the buffer and update the total to reflect the addition
"""
function Base.push!(scb::StressCircularBuffer, data)
    if scb.cb.length == scb.cb.capacity
        scb.total .-= scb.cb[1]
    end
    scb.total .+= data
    push!(scb.cb, data)
end

"""
fill!(scb::StressCircularBuffer, data)

Grows the buffer up-to capacity, and fills it entirely. It doesn't overwrite
existing elements. Adds value of added items to total.
Inputs:
    scb     <StressCircularBuffer> stress circular buffer
    data    <Matrix> 2x2 stress data
Outputs:
    Fill all empty buffer slots with data and update total to reflect additions
"""
function Base.fill!(scb::StressCircularBuffer, data)
    scb.total .+= (scb.cb.capacity - scb.cb.length) * data
    fill!(scb.cb, data)
end

"""
    mean(scb::StressCircularBuffer)

Calculates mean of buffer, over the capacity of the buffer. If the buffer is not
full, empty slots are counted as zeros.
Inputs:
    scb     <StressCircularBuffer> stress circular buffer
Outputs:
    mean of stress circular buffer over the capacity of the buffer
"""
function Statistics.mean(scb::StressCircularBuffer)
    return scb.total / capacity(scb.cb) 
end

"""
Singular sea ice floe with fields describing current state.
"""
@kwdef mutable struct Floe{FT<:AbstractFloat}
    # Physical Properties -------------------------------------------------
    centroid::Vector{FT}    # center of mass of floe (might not be in floe!)
    coords::PolyVec{FT}     # floe coordinates
    height::FT              # floe height (m)
    area::FT                # floe area (m^2)
    mass::FT                # floe mass (kg)
    rmax::FT                # distance of vertix farthest from centroid (m)
    moment::FT              # mass moment of intertia
    angles::Vector{FT}      # interior angles of floe in degrees
    # Monte Carlo Points ---------------------------------------------------
    x_subfloe_points::Vector{FT}        # x-coordinates for monte carlo integration centered
                            #   at origin
    y_subfloe_points::Vector{FT}        # y-coordinates for monte carlo integration centered
                            #   at origin
    # Velocity/Orientation -------------------------------------------------
    α::FT = 0.0             # floe rotation from starting position in radians
    u::FT = 0.0             # floe x-velocity
    v::FT = 0.0             # floe y-velocity
    ξ::FT = 0.0             # floe angular velocity
    # Status ---------------------------------------------------------------
    status::Status = Status() # floe is active in simulation
    id::Int = 0             # floe id - set to index in floe array at start of
                            #   sim - unique to all floes
    ghost_id::Int = 0       # ghost id - if floe is a ghost, ghost_id > 0
                            #   representing which ghost it is
                            #   if floe is not a ghost, ghost_id = 0
    parent_ids::Vector{Int} = Vector{Int}()  # if the floe was originally part
                            # of one or several floes, list parent ids
    ghosts::Vector{Int} = Vector{Int}()  # indices of ghost floes of given floe
    # Forces/Collisions ----------------------------------------------------
    fxOA::FT = 0.0          # force from ocean and atmos in x direction
    fyOA::FT = 0.0          # force from ocean and atmos in y direction
    trqOA::FT = 0.0         # torque from ocean and Atmos
    hflx_factor::FT = 0.0   # heat flux factor can be multiplied by floe height
                            #   to get the heatflux
    overarea::FT = 0.0      # total overlap with other floe
    collision_force::Matrix{FT} = zeros(1, 2)
    collision_trq::FT = 0.0
    interactions::Matrix{FT} = zeros(0, 7)
    num_inters::Int = 0
    stress::Matrix{FT} = zeros(2, 2)
    stress_history::StressCircularBuffer{FT} = StressCircularBuffer(1000)
    strain::Matrix{FT} = zeros(2, 2)
    # Previous values for timestepping  -------------------------------------
    p_dxdt::FT = 0.0        # previous timestep x-velocity
    p_dydt::FT = 0.0        # previous timestep y-velocity
    p_dudt::FT = 0.0        # previous timestep x-acceleration
    p_dvdt::FT = 0.0        # previous timestep y-acceleration
    p_dξdt::FT = 0.0        # previous timestep time derivative of ξ
    p_dαdt::FT = 0.0        # previous timestep angular-velocity
end

"""
    Floe(::Type{FT}, args...; kwargs...)

A float type FT can be provided as the first argument of any Floe constructor. A
Floe of type FT will be created by passing all other arguments to the correct
constructor. 
"""
Floe(::Type{FT}, args...; kwargs...) where {FT <: AbstractFloat} =
    Floe{FT}(args...; kwargs...)

"""
    Floe(args...)

If a type isn't specified, Floe will be of type Float64 and the correct
constructor will be called with all other arguments.
"""
Floe(args...; kwargs...) = Floe{Float64}(args...; kwargs...)

"""
Enum to index into floe interactions field with more intuituve names
"""
@enum InteractionFields begin
    floeidx = 1
    xforce = 2
    yforce = 3
    xpoint = 4
    ypoint = 5
    torque = 6
    overlap = 7
end
"""
Index into interactions field with InteractionFields enum objects
"""
Base.to_index(s::InteractionFields) = Int(s)
"""
Create a range of interactions field columns with InteractionFields enum objects
"""
Base.:(:)(a::InteractionFields, b::InteractionFields) = Int(a):Int(b)

"""
    Floe{FT}(
        poly::Polys,
        hmean,
        Δh;
        floe_settings = FloeSettings(),
        rng = Xoshiro(),
        kwargs...
    )

Constructor for floe with a polygon
Inputs:
    poly                <Polygon> 
    hmean               <Real> mean height for floes
    Δh                  <Real> variability in height for floes
    floe_settings       <FloeSettings> settings needed to initialize floe        
    rng                 <RNG> random number generator to generate floe
                            attributes - default is Xoshiro256++ algorithm
    kwargs      Any other floe fields to set as keyword arguments
Output:
    <Floe> with needed fields defined - all default field values used so all
        forcings start at 0 and floe's status is "active" as long as monte carlo
        points were able to be generated.
"""
function Floe{FT}(
    poly::Polys,
    hmean,
    Δh;
    floe_settings = FloeSettings(),
    rng = Xoshiro(),
    kwargs...
) where {FT <: AbstractFloat}
    floe = rmholes(poly)
    # Floe physical properties
    centroid = collect(GO.centroid(floe))
    height = clamp(
        hmean + (-1)^rand(rng, 0:1) * rand(rng, FT) * Δh,
        floe_settings.min_floe_height,
        floe_settings.max_floe_height,
    )
    area_tot = GO.area(floe)
    mass = area_tot * height * floe_settings.ρi
    coords = find_poly_coords(floe)
    coords = [orient_coords(coords[1])]
    moment = _calc_moment_inertia(FT, floe, centroid, height; ρi = floe_settings.ρi)
    angles = GO.angles(GI.Polygon(coords))
    translate!(coords, -centroid[1], -centroid[2])
    rmax = sqrt(maximum([sum(c.^2) for c in coords[1]]))
    status = Status()
    # Generate Monte Carlo Points
    x_subfloe_points, y_subfloe_points, status = generate_subfloe_points(
        floe_settings.subfloe_point_generator,
        coords,
        rmax,
        area_tot,
        status,
        rng,
    )
    translate!(coords, centroid[1], centroid[2])
    # Generate Stress History
    stress_history = StressCircularBuffer{FT}(floe_settings.nhistory)
    fill!(stress_history, zeros(FT, 2, 2))

    return Floe{FT}(;
        centroid = centroid,
        coords = coords,
        height = height,
        area = area_tot,
        mass = mass,
        rmax = rmax,
        moment = moment,
        angles = angles,
        x_subfloe_points = x_subfloe_points,
        y_subfloe_points = y_subfloe_points,
        stress_history = stress_history,
        status = status,
        kwargs...
    )
end

"""
    Floe{FT}(
        coords::PolyVec,
        hmean,
        Δh;
        ρi = 920.0,
        mc_n = 1000,
        nhistory = 1000,
        rng = Xoshiro(),
        kwargs...,
    )

Floe constructor with PolyVec coordinates
Inputs:
    coords              <Vector{Vector{Vector{Float64}}}> floe coordinates
    hmean               <Real> mean height for floes
    Δh                  <Real> variability in height for floes
    floe_settings       <FloeSettings> settings needed to initialize floe
    rng                 <RNG> random number generator to generate random floe
                            attributes - default uses Xoshiro256++ algorithm
    kwargs              Any other floe fields to set as keyword arguments
Output:
    <Floe> with needed fields defined - all default field values used so all
    forcings start at 0 and floe's status is "active" as long as monte carlo
    points were able to be generated.
"""
Floe{FT}(
    coords::PolyVec,
    hmean,
    Δh;
    floe_settings = FloeSettings(),
    rng = Xoshiro(),
    kwargs...,
) where {FT <: AbstractFloat} =
    Floe{FT}( # Polygon convert is needed since LibGEOS only takes Float64
        make_polygon(convert(PolyVec{Float64}, valid_polyvec!(rmholes(coords)))),
        hmean,
        Δh;
        floe_settings = floe_settings,
        rng = rng,
        kwargs...,
    ) 

"""
    poly_to_floes!(
        ::Type{FT},
        floes,
        poly,
        hmean,
        Δh,
        rmax;
        floe_settings,
        rng = Xoshiro(),
        kwargs...
    )

Split a given polygon around any holes before turning each region with an area greater than
the minimum floe area into a floe.
Inputs:
    Type{FT}            <AbstractFloat> Type for grid's numberical fields -
                        determines simulation run type
    floes               <StructArray{Floe}> vector of floes to add new floes to
    poly                <Polygon> polygons to turn into floes
    hmean               <AbstratFloat> average floe height
    Δh                  <AbstratFloat> height range - floes will range in height
                        from hmean - Δh to hmean + Δh
    rmax                <AbstractFloat> maximum radius of floe (could be larger given context)
    floe_settings       <FloeSettings> settings needed to initialize floe
                            settings
    rng                 <RNG> random number generator to generate random floe
                            attributes - default uses Xoshiro256++ algorithm
    kwargs...           Any additional keywords to pass to floe constructor
"""
function poly_to_floes!(
    ::Type{FT},
    floes,
    poly,
    hmean,
    Δh,
    rmax;
    floe_settings = FloeSettings(min_floe_area = 0),
    rng = Xoshiro(),
    kwargs...
) where {FT <: AbstractFloat}
    a = GO.area(poly)
    if a >= floe_settings.min_floe_area && a > 0
        if !hashole(poly)
            floe = Floe(
                FT,
                poly::Polys,
                hmean,
                Δh;
                floe_settings = floe_settings,
                rng = rng,
                kwargs...
            )
            push!(floes, floe)
            return 1
        else
            cx, cy = GO.centroid(GI.gethole(poly, 1), FT)
            new_regions = GO.cut(poly, GI.Line([(cx - rmax, cy), (cx + rmax, cy)]), FT)
            n = 0
            for r in new_regions
                n += poly_to_floes!(FT, floes, r, hmean, Δh, rmax;
                    floe_settings = floe_settings, rng = rng, kwargs...)
            end
            return n
        end
    end
    return 0
end

"""
    initialize_floe_field(args...)

If a type isn't specified, the list of Floes will each be of type Float64 and
the correct constructor will be called with all other arguments.
"""
initialize_floe_field(args...; kwargs...) =
    initialize_floe_field(Float64, args...; kwargs...)

"""
    initialize_floe_field(
        ::Type{FT},
        coords,
        domain,
        hmean,
        Δh;
        floe_settings,
        rng,
    )

Create a field of floes from a list of polygon coordiantes. User is wanrned if
floe's do not meet minimum size requirment. 
Inputs:
    Type{FT}            <AbstractFloat> Type for grid's numberical fields -
                            determines simulation run type
    coords              <Vector{PolyVec}> list of polygon coords to make into floes
    domain              <Domain> model domain 
    hmean               <Float> average floe height
    Δh                  <Float> height range - floes will range in height from
                            hmean ± Δh
    floe_settings       <FloeSettings> settings needed to initialize floes
    rng                 <RNG> random number generator to generate random floe
                            attributes - default uses Xoshiro256++ algorithm
Output:
    floe_arr <StructArray{Floe}> list of floes created from given polygon
    coordinates
"""
function initialize_floe_field(
    ::Type{FT},
    coords,
    domain,
    hmean,
    Δh;
    floe_settings = FloeSettings(min_floe_area = 0.0),
    rng = Xoshiro(),
) where {FT <: AbstractFloat}
    floe_arr = StructArray{Floe{FT}}(undef, 0)
    floe_polys = [make_polygon(valid_polyvec!(c)) for c in coords]
    # Remove overlaps with topography
    if !isempty(domain.topography)
        floe_polys = GO.difference(make_multipolygon(floe_polys), make_multipolygon(domain.topography.coords); target = GI.PolygonTrait(),fix_multipoly = nothing)
    end
    # Turn polygons into floes
    for p in floe_polys
        poly_to_floes!(
            FT,
            floe_arr,
            p,
            hmean,
            Δh,
            domain.east.val - domain.west.val;
            floe_settings = floe_settings,
            rng = rng,
        )
    end
    # Warn about floes with area less than minimum floe size
    min_floe_area = floe_settings.min_floe_area > 0 ?
        floe_settings.min_floe_area :
        FT(
            4 * (domain.east.val - domain.west.val) *
            (domain.north.val - domain.south.val) / 1e4
        )
    if any(floe_arr.area .< min_floe_area)
        @warn "Some user input floe areas are less than the suggested minimum \
            floe area."
    end
    # Warn about floes with centroids outside of domain
    if !all(
        domain.west.val .< first.(floe_arr.centroid) .< domain.east.val) &&
        !all(domain.south.val .< last.(floe_arr.centroid) .< domain.north.val
    )
        @warn "Some floe centroids are out of the domain."
    end
    # Initialize floe IDs
    floe_arr.id .= range(1, length(floe_arr))
    return floe_arr
end

"""
    generate_voronoi_coords(
        desired_points,
        scale_fac,
        trans_vec,
        domain_coords,
        rng;
        max_tries = 10,
    )

Generate voronoi coords within a bounding box defined by its lower left corner
and its height and width. Attempt to generate `npieces` cells within the box.
Inputs:
    desired_points  <Int> desired number of voronoi cells
    scale_fac       <Vector{AbstractFloat}> width and height of bounding box -
                        formatted as [w, h] 
    trans_vec       <Vector{AbstractFloat}> lower left corner of bounding box -
                        formatted as [x, y] 
    domain_coords   <Vector{PolyVec{AbstractFloat}}> multipolygon that will
                        eventually be filled with/intersected with the voronoi
                        cells - such as topography
    rng             <RNG> random number generator to generate voronoi cells
    min_to_warn     <Int> minimum number of points to warn if not generated to
                        seed voronoi
    max_tries       <Int> number of tires to generate desired number of points
                        within domain_coords to seed voronoi cell creation
Outputs:
    coords  <Vector{PolyVec{Float}}> vector of polygon coordinates generated by
        voronoi tesselation. These polygons all fall within the space defined by
        the domain_coords. If less polygons than min_to_warn are generated, the
        user will be warned. 
"""
function generate_voronoi_coords(
    desired_points::Int,
    scale_fac,
    trans_vec,
    domain_coords::Vector{<:PolyVec{<:FT}},
    rng,
    min_to_warn::Int;
    max_tries::Int = 10,
) where {FT <: AbstractFloat}
    xpoints = Vector{FT}()
    ypoints = Vector{FT}()
    domain_poly = GI.MultiPolygon(GO.tuples(domain_coords))
    area_frac = GO.area(domain_poly) / reduce(*, scale_fac)
    # Increase the number of points based on availible percent of bounding box
    npoints = ceil(Int, desired_points / area_frac)
    current_points = 0
    tries = 0
    while current_points < desired_points && tries <= max_tries
        x = rand(rng, FT, npoints)
        y = rand(rng, FT, npoints)
        # Check which of the scaled and translated points are within the domain coords
        in_idx = [GO.coveredby(
            (scale_fac[1] * x[i] .+ trans_vec[1], scale_fac[2] * y[i] .+ trans_vec[2]),
            domain_poly
        ) for i in eachindex(x)]
        current_points += sum(in_idx)
        tries += 1
        append!(xpoints, x[in_idx])
        append!(ypoints, y[in_idx])
    end
    # If we generated too many cells, remove extra
    if current_points > desired_points
        xpoints = xpoints[1:desired_points]
        ypoints = ypoints[1:desired_points]
        current_points = desired_points
    end
    # Warn if we didn't generate enough cells
    if current_points < min_to_warn
        @warn "Only $current_points floes were able to be generated in \
            $max_tries tries during voronoi tesselation."
    end
    # Make voronoi cells into floes
    if current_points > 1
        tess_cells = voronoicells(
            xpoints,
            ypoints,
            Rectangle(Point2(0.0, 0.0), Point2(1.0, 1.0)),
            rng = rng
        ).Cells
        # Scale and translate voronoi coordinates
        tcoords = Vector{PolyVec{FT}}(undef, length(tess_cells))
        for i in eachindex(tess_cells)
            perturb_vec = [
                (-1)^rand(rng, 0:1) * rand(rng, FT)*1e-10,
                (-1)^rand(rng, 0:1) * rand(rng, FT)*1e-10,
            ]
            tcoords[i] = [valid_ringvec!([
                Vector(c) .* scale_fac .+
                trans_vec #.+ perturb_vec
                for c in tess_cells[i]
            ])]
        end
        return tcoords
    else
        return Vector{PolyVec{FT}}()
    end
end

"""
    initialize_floe_field(
        ::Type{FT},
        nfloes,
        concentrations,
        domain,
        hmean,
        Δh;
        floe_settings,
        rng,
    )

Create a field of floes using Voronoi Tesselation.
Inputs:
    Type{FT}        <AbstractFloat> Type for grid's numberical fields -
                        determines simulation run type
    nfloes          <Int> number of floes to try to create - note you
                        might not end up with this number of floes -
                        topography in domain and multiple concentrations can
                        decrease number of floes created
    concentrations  <Matrix> matrix of concentrations to fill domain. If
                        size(concentrations) = N, M then split the domain
                        into NxM cells, each to be filled with the
                        corresponding concentration. If concentration is
                        below 0, it will default to 0. If it is above 1, it
                        will default to 1
    domain          <Domain> model domain 
    hmean           <Float> average floe height
    Δh              <Float> height range - floes will range in height from
                        hmean - Δh to hmean + Δh
    floe_bounds     <PolyVec> coordinates of boundary within which to populate floes. This
                        can be smaller that the domain, but will be limited to open space
                        within the domain
    floe_settings   <FloeSettings> settings needed to initialize floes
    rng             <RNG> random number generator to generate random floe
                        attributes - default uses Xoshiro256++
Output:
    floe_arr <StructArray> list of floes created using Voronoi Tesselation
        of the domain with given concentrations.
"""
function initialize_floe_field(
    ::Type{FT},
    nfloes::Int,
    concentrations,
    domain,
    hmean,
    Δh;
    floe_bounds = rect_coords(domain.west.val, domain.east.val, domain.south.val, domain.north.val),
    floe_settings = FloeSettings(min_floe_area = 0.0),
    rng = Xoshiro(),
) where {FT <: AbstractFloat}
    floe_arr = StructArray{Floe{FT}}(undef, 0)
<<<<<<< HEAD
    nfloes_added = 0
    # Split domain into cells with given concentrations
    nrows, ncols = size(concentrations[:, :])
    Lx = domain.east.val - domain.west.val
    Ly = domain.north.val - domain.south.val
    rowlen = Ly / nrows
    collen = Lx / ncols
    # Availible space in whole domain
    topography_list = [make_polygon(t) for t in domain.topography.coords]
    open_water_area = (Lx * Ly) - sum(GO.area, topography_list; init = 0.0)
=======
    # Availible space in domain
    open_water = LG.Polygon(floe_bounds)
    open_water = LG.intersection(open_water, LG.Polygon(rect_coords(domain.west.val, domain.east.val, domain.south.val, domain.north.val)))
    if !isempty(domain.topography)
        open_water = LG.difference(
            open_water, 
            LG.MultiPolygon(domain.topography.coords)
        )
    end
    (bounds_xmin, bounds_xmax), (bounds_ymin, bounds_ymax) = GeometryBasics.GeoInterface.extent(open_water)
    open_water_area = LG.area(open_water)

    # Split domain into cells with given concentrations
    nrows, ncols = size(concentrations[:, :])
    Lx = bounds_xmax - bounds_xmin
    Ly = bounds_ymax - bounds_ymin
    rowlen = Ly / nrows
    collen = Lx / ncols

>>>>>>> 9a195cdb
    # Loop over cells
    for j in range(1, ncols)
        for i in range(1, nrows)
            c = concentrations[i, j]
            if c > 0
                c = c > 1 ? 1 : c
                # Grid cell bounds
<<<<<<< HEAD
                xmin = domain.west.val + collen * (j - 1)
                ymin = domain.south.val + rowlen * (i - 1)
=======
                xmin = bounds_xmin + collen * (j - 1) # TODO: change this
                ymin = bounds_ymin + rowlen * (i - 1)
                cell_bounds = rect_coords(
                    xmin,
                    xmin + collen,
                    ymin,
                    ymin + rowlen,
                )
>>>>>>> 9a195cdb
                trans_vec = [xmin, ymin]
                # Open water in cell
                open_cell_init = make_polygon(rect_coords(xmin, xmin + collen, ymin, ymin + rowlen))
                open_cell = if !isempty(domain.topography)
                    diff_polys(open_cell_init, GI.MultiPolygon(domain.topography.coords); fix_multipoly = nothing)
                else
                    [open_cell_init]
                end
                open_cell_mpoly = GI.MultiPolygon(open_cell)
                open_coords = [GI.coordinates(c) for c in open_cell]
                open_area = sum(GO.area, open_cell; init = 0.0)
                # Generate coords with voronoi tesselation and make into floes
                ncells = ceil(Int, nfloes * open_area / open_water_area / c)
                floe_coords = generate_voronoi_coords(
                    ncells,
                    [collen, rowlen],
                    trans_vec,
                    open_coords,
                    rng,
                    ncells,
                )
                nfloes = length(floe_coords)
                if !isempty(floe_coords)
                    floe_poly_list = [make_polygon(c) for c in floe_coords]
                    nfloes = length(floe_poly_list)
                    floe_idx = shuffle(rng, range(1, nfloes))
                    floes_area = FT(0.0)
                    while !isempty(floe_idx) && floes_area/open_area <= c
                        idx = pop!(floe_idx)
                        poly_pieces_list = intersect_polys(floe_poly_list[idx], open_cell_mpoly)
                        for piece in poly_pieces_list
                            n_new_floes = poly_to_floes!(
                                FT,
                                floe_arr,
                                piece,
                                hmean,
                                Δh,
                                domain.east.val - domain.west.val;
                                floe_settings = floe_settings,
                                rng = rng,
                            )
                            floes_area += sum(Iterators.drop(floe_arr.area, nfloes_added))
                            nfloes_added += n_new_floes
                        end
                    end
                end
            end
        end
    end
    # Initialize floe IDs
    floe_arr.id .= range(1, length(floe_arr))
    return floe_arr
end



<|MERGE_RESOLUTION|>--- conflicted
+++ resolved
@@ -620,29 +620,16 @@
     rng = Xoshiro(),
 ) where {FT <: AbstractFloat}
     floe_arr = StructArray{Floe{FT}}(undef, 0)
-<<<<<<< HEAD
     nfloes_added = 0
-    # Split domain into cells with given concentrations
-    nrows, ncols = size(concentrations[:, :])
-    Lx = domain.east.val - domain.west.val
-    Ly = domain.north.val - domain.south.val
-    rowlen = Ly / nrows
-    collen = Lx / ncols
-    # Availible space in whole domain
-    topography_list = [make_polygon(t) for t in domain.topography.coords]
-    open_water_area = (Lx * Ly) - sum(GO.area, topography_list; init = 0.0)
-=======
     # Availible space in domain
-    open_water = LG.Polygon(floe_bounds)
-    open_water = LG.intersection(open_water, LG.Polygon(rect_coords(domain.west.val, domain.east.val, domain.south.val, domain.north.val)))
+    domain_poly = make_polygon(rect_coords(domain.west.val, domain.east.val, domain.south.val, domain.north.val))
+    open_water = intersect_polys(make_polygon(floe_bounds), domain_poly)
     if !isempty(domain.topography)
-        open_water = LG.difference(
-            open_water, 
-            LG.MultiPolygon(domain.topography.coords)
-        )
-    end
-    (bounds_xmin, bounds_xmax), (bounds_ymin, bounds_ymax) = GeometryBasics.GeoInterface.extent(open_water)
-    open_water_area = LG.area(open_water)
+        open_water = diff_polys(make_multipolygon(open_water), make_multipolygon(domain.topography.coords))
+    end
+    open_water_mp = make_multipolygon(open_water)
+    (bounds_xmin, bounds_xmax), (bounds_ymin, bounds_ymax) = GI.extent(open_water_mp)
+    open_water_area = GO.area(open_water_mp, FT)
 
     # Split domain into cells with given concentrations
     nrows, ncols = size(concentrations[:, :])
@@ -651,7 +638,6 @@
     rowlen = Ly / nrows
     collen = Lx / ncols
 
->>>>>>> 9a195cdb
     # Loop over cells
     for j in range(1, ncols)
         for i in range(1, nrows)
@@ -659,28 +645,18 @@
             if c > 0
                 c = c > 1 ? 1 : c
                 # Grid cell bounds
-<<<<<<< HEAD
-                xmin = domain.west.val + collen * (j - 1)
-                ymin = domain.south.val + rowlen * (i - 1)
-=======
-                xmin = bounds_xmin + collen * (j - 1) # TODO: change this
+                xmin = bounds_xmin + collen * (j - 1)
                 ymin = bounds_ymin + rowlen * (i - 1)
-                cell_bounds = rect_coords(
-                    xmin,
-                    xmin + collen,
-                    ymin,
-                    ymin + rowlen,
-                )
->>>>>>> 9a195cdb
                 trans_vec = [xmin, ymin]
                 # Open water in cell
-                open_cell_init = make_polygon(rect_coords(xmin, xmin + collen, ymin, ymin + rowlen))
-                open_cell = if !isempty(domain.topography)
-                    diff_polys(open_cell_init, GI.MultiPolygon(domain.topography.coords); fix_multipoly = nothing)
-                else
-                    [open_cell_init]
-                end
-                open_cell_mpoly = GI.MultiPolygon(open_cell)
+                cell_init = make_polygon(rect_coords(xmin, xmin + collen, ymin, ymin + rowlen))
+                open_cell = intersect_polys(cell_init, open_water_mp)
+                # open_cell = if !isempty(domain.topography)
+                #     diff_polys(open_cell_init, topography_poly)
+                # else
+                #     [open_cell_init]
+                # end
+                open_cell_mpoly = make_multipolygon(open_cell)
                 open_coords = [GI.coordinates(c) for c in open_cell]
                 open_area = sum(GO.area, open_cell; init = 0.0)
                 # Generate coords with voronoi tesselation and make into floes
