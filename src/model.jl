"""
Structs and functions used to define a Subzero model
"""

"""
    Grid{FT<:AbstractFloat}

Grid splitting the model into distinct rectanglular grid cells where xg are the grid lines in the x-direction (1xn vector)
and yg are the grid lines in the y-direction (mx1 vector). xc and cy are the mid-lines on grid cells in the x and y-direction.
These have dimensions n-1x1 and m-1x1 respectively. The dimension field holds the number of rows (m-1) and columns (n-1) in the grid.
The dimensions of each of the fields must match according to the above definitions.

This struct is also used to create a coarse grid of the model domain.
Ocean and floe data is averaged over this coarse grid and then saved as model output.
"""
struct Grid{FT<:AbstractFloat}
    dims::Tuple{Int, Int}
    xg::Vector{FT}
    yg::Vector{FT}
    xc::Vector{FT}
    yc::Vector{FT}

    Grid(dims, xg, yg, xc, yc) =
        (length(xg) == dims[2]+1 && length(yg) == dims[1]+1 &&
         length(xc) == dims[2] && length(yc) == dims[1]) ?
        new{eltype(xg)}(dims, xg, yg, xc, yc) :
        throw(ArgumentError("Dimension field doesn't match grid dimensions."))
end

"""
    Grid(lx, ux, ly, uy, Δx, Δy, t::Type{T} = Float64)

Construct a rectanglular grid for model given upper and lower bounds for x and y and grid cell dimensions.
Inputs: 
        lx       <Real> lower bound of grid x-direction
        ux       <Real> upper bound of grid x-direction
        ly       <Real> lower bound of grid y-direction
        uy       <Real> upper bound of grid y-direction
        Δx       <Real> length/height of grid cells in x-direction
        Δy       <Real> length/height of grid cells in y-direction
        t        <Type> datatype to convert grid fields - must be a Float!
Output: 
        Grid from lx to ux and height from ly to uy with grid squares of size Δx by Δy
Warning: If Δx doesn't evenly divide x length (lu-lx) or Δy doesn't evenly 
         divide y length (uy-ly) you won't get full size grid. The grid will be "trimmed" to the nearest
         full grid square in both directions.
"""
function Grid(lx, ux, ly, uy, Δx, Δy, t::Type{T} = Float64) where T
    xg = collect(T, lx:Δx:ux) 
    yg = collect(T, ly:Δy:uy)
    nx = length(xg) - 1
    ny = length(yg) - 1
    xc = collect(xg[1]+Δx/2:Δx:xg[end]-Δx/2)
    yc = collect(yg[1]+Δy/2:Δy:yg[end]-Δy/2)
    return Grid((ny, nx), xg, yg, xc, yc)
end


"""
    Grid(Lx, Ly, Δx, Δy, t::Type{T} = Float64)

Construct a rectanglular grid for the model given Lx, Ly and cell dimensions.
Inputs: 
        Lx       <Real> grid length will range from 0 to Lx
        Ly       <Real> grid height will range from y to Ly
        Δx       <Real> length/height of grid cells in x-direction
        Δy       <Real> length/height of grid cells in y-direction
        t        <Type> datatype to convert grid fields - must be a Float!
Output: 
        Grid with length of Lx (0.0 to LX) and height of Ly (0.0 to LY) with square Δx by Δy grid cells
Warning: If Δx doesn't evenly divide Lx or Δy doesn't evenly divide Ly you 
         won't get full size grid. The grid will be "trimmed" to the nearest full grid square.
"""
function Grid(Lx, Ly, Δx, Δy, t::Type{T} = Float64) where T
    return Grid(0.0, Lx, 0.0, Ly, Δx, Δy, T)
end

"""
    Grid(Lx, Ly, Δx, Δy, t::Type{T} = Float64)

Construct a rectanglular grid for model given upper and lower bounds for x and y and the number of grid cells
in both the x and y direction.
Inputs: 
        lx       <Real> lower bound of grid x-direction
        ux       <Real> upper bound of grid x-direction
        ly       <Real> lower bound of grid y-direction
        uy       <Real> upper bound of grid y-direction
        dims     <(Int, Int)> grid dimensions - rows -> ny, cols -> nx
        t        <Type> datatype to convert grid fields - must be a Float!
Output: 
        Grid from lx to ux and height from ly to uy with nx grid cells in the x-direction and ny grid cells in the y-direction.
"""
function Grid(lx, ux, ly, uy, dims::Tuple{Int, Int}, t::Type{T} = Float64) where T
    Δx = (ux-lx)/dims[2]
    Δy = (uy-ly)/dims[1]
    return Grid(lx, ux, ly, uy, Δx, Δy, T)
end

"""
    Grid(Lx, Ly, nx, ny, t::Type{T} = Float64)

    Construct a rectanglular grid for the model given Lx, Ly, and the number of grid cells in both the x and y direction.
Inputs: 
        Lx       <Real> grid length will range from 0 to Lx
        Ly       <Real> grid height will range from y to Ly
        dims     <(Int, Int)> grid dimensions
        t        <Type> datatype to convert grid fields - must be a Float!
Output: 
        Grid from 0 to Lx and height from 0 to Ly with nx grid cells in the x-direction and ny grid cells in the y-direction.
"""
function Grid(Lx, Ly, dims::Tuple{Int, Int}, t::Type{T} = Float64) where T
    Δx = Lx/dims[2]
    Δy = Ly/dims[1]
    return Grid(0.0, Lx, 0.0, Ly, Δx, Δy, T)
end

"""
Ocean velocities in the x-direction (u) and y-direction (v). u and v should match the size of the corresponding
model grid so that there is one x and y velocity value for each grid cell. Ocean also needs temperature at the
ocean/ice interface in each grid cell. Ocean fields must all be matricies with the same dimensions.
Model cannot be constructed if size of ocean and grid do not match.
"""
struct Ocean{FT<:AbstractFloat}
    u::Matrix{FT}
    v::Matrix{FT}
    temp::Matrix{FT}
    hflx::Matrix{FT} 
    τx::Matrix{FT}
    τy::Matrix{FT}
    si_frac::Matrix{FT}

    Ocean(u, v, temp, hflx, τx, τy, si_frac) =
        (size(u) == size(v) == size(temp) == size(hflx) == size(τx) == size(τy) ==
         size(si_frac)) ?
        new{eltype(u)}(u, v, temp, hflx, τx, τy, si_frac) :
        throw(ArgumentError("All ocean fields matricies must have the same dimensions."))
end

"""
    Ocean(grid, u, v, temp, FT)

Construct model ocean.
Inputs: 
        grid    <Grid> model grid cell
        u       <Real> ocean x-velocity for each grid cell
        v       <Real> ocean y-velocity for each grid cell
        temp    <Real> temperature at ocean/ice interface per grid cell
        t       <Type> datatype to convert ocean fields - must be a Float!
Output: 
        Ocean with constant velocity and temperature in each grid cell.
"""
Ocean(grid::Grid, u, v, temp, ::Type{T} = Float64) where T =
    Ocean(fill(convert(T, u), grid.dims), 
          fill(convert(T, v), grid.dims), 
          fill(convert(T, temp), grid.dims),
          zeros(T, grid.dims), zeros(T, grid.dims), 
          zeros(T, grid.dims), zeros(T, grid.dims))

"""
Wind velocities in the x-direction (u) and y-direction (v). u and v should match the size of the corresponding
model grid so that there is one x and y velocity value for each grid cell. Wind also needs temperature at the
atmosphere/ice interface in each grid cell. Model cannot be constructed if size of wind and grid do not match.
"""
struct Wind{FT<:AbstractFloat}
    u::Matrix{FT}
    v::Matrix{FT}
    temp::Matrix{FT}

    Wind(u, v, temp) =
    (size(u) == size(v) == size(temp)) ?
    new{eltype(u)}(u, v, temp) :
    throw(ArgumentError("All wind fields matricies must have the same dimensions."))
end

"""
    Wind(grid, u, v, FT)

Construct model atmosphere/wind.
Inputs: 
        grid    <Grid> model grid cell
        u       <Real> wind x-velocity for each grid cell
        v       <Real> wind y-velocity for each grid cell
        temp    <Real> temperature at atmopshere/ice interface per grid cell
        t       <Type> datatype to convert ocean fields - must be a Float!
Output: 
        Ocean with constant velocity and temperature in each grid cell.
"""
Wind(grid, u, v, temp, t::Type{T} = Float64) where T = 
    Wind(fill(convert(T, u), grid.dims),
         fill(convert(T, v), grid.dims),
         fill(convert(T, temp), grid.dims))

"""
    AbstractDirection

An abstract type for the boundary cardinal directions within model domain.
Boundary direction will control behavior of sea ice floes at edges of domain.
"""
abstract type AbstractDirection end

"""
    North<:AbstractDirection

A simple direction type representing if a boundary is the northern boundary in a rectangular domain.
"""
struct North<:AbstractDirection end

"""
    South<:AbstractDirection

A simple direction type representing if a boundary is the souther boundary in a rectangular domain.
"""
struct South<:AbstractDirection end

"""
    East<:AbstractDirection

A simple direction type representing if a boundary is the eastern boundary in a rectangular domain.
"""
struct East<:AbstractDirection end

"""
    West<:AbstractDirection

A simple direction type representing if a boundary is the western boundary in a rectangular domain.
"""
struct West<:AbstractDirection end

"""
    boundary_coords(grid::Grid, ::North)

Determine coordinates of northen-most boundary of domain if around the edge of the grid.
Inputs:
        grid    <Grid> model grid
                <North> boundary direction
Output:
        PolyVec of boundary coordinates. These coordinates describe a rectangle that has a length 2-times
        the length of the grid in the x-direction, centered on the grid so that there is a buffer of half 
        of the grid on either side. The height is half of the grid in the y-direction. This buffer prevents
        pieces of floes from passing outside the boundary before the next timestep - possibly too cautious.
        If boundary_coords methods are used for each direction, corners will be shared between adjacent boundaries. 
"""
function boundary_coords(grid::Grid, ::North)
    Δx = (grid.xg[end] - grid.xg[1])/2 # Half of the grid in x
    Δy = (grid.yg[end] - grid.yg[1])/2 # Half of the grid in y
    return grid.yg[end],  # val
        [[[grid.xg[1] - Δx, grid.yg[end]],  # coords
          [grid.xg[1] - Δx, grid.yg[end] + Δy],
          [grid.xg[end] + Δx, grid.yg[end] + Δy], 
          [grid.xg[end] + Δx, grid.yg[end]], 
          [grid.xg[1] - Δx, grid.yg[end]]]]
end

"""
    boundary_coords(grid::Grid, ::South)

Determine coordinates of southern-most boundary of domain if around the edge of the grid.
Inputs:
        grid    <Grid> model grid
                <South> boundary direction
Output:
        PolyVec of boundary coordinates. See documentation of North method of this function for more details. 
"""
function boundary_coords(grid::Grid, ::South)
    Δx = (grid.xg[end] - grid.xg[1])/2 # Half of the grid in x
    Δy = (grid.yg[end] - grid.yg[1])/2 # Half of the grid in y
    return grid.yg[1],  # val
        [[[grid.xg[1] - Δx, grid.yg[1] - Δy],  # coords
          [grid.xg[1] - Δx, grid.yg[1]],
          [grid.xg[end] + Δx, grid.yg[1]], 
          [grid.xg[end] + Δx, grid.yg[1] - Δy], 
          [grid.xg[1] - Δx, grid.yg[1] - Δy]]]
end

"""
    boundary_coords(grid::Grid, ::East)

Determine coordinates of eastern-most boundary of domain if around the edge of the grid.
Inputs:
        grid    <Grid> model grid
                <East> boundary direction
Output:
        PolyVec of boundary coordinates. See documentation of North method of this function for more details. 
"""
function boundary_coords(grid::Grid, ::East)
    Δx = (grid.xg[end] - grid.xg[1])/2 # Half of the grid in x
    Δy = (grid.yg[end] - grid.yg[1])/2 # Half of the grid in y
    return grid.xg[end],  # val
        [[[grid.xg[end], grid.yg[1] - Δy],  # coords
          [grid.xg[end], grid.yg[end] + Δy],
          [grid.xg[end] + Δx, grid.yg[end] + Δy], 
          [grid.xg[end] + Δx, grid.yg[1] - Δy], 
          [grid.xg[end], grid.yg[1] - Δy]]]
end

"""
    boundary_coords(grid::Grid, ::West)

Determine coordinates of western-most boundary of domain if around the edge of the grid.
Inputs:
        grid    <Grid> model grid
                <West> boundary direction
Output:
        PolyVec of boundary coordinates. See documentation of North method of this function for more details. 
"""
function boundary_coords(grid::Grid, ::West)
    Δx = (grid.xg[end] - grid.xg[1])/2 # Half of the grid in x
    Δy = (grid.yg[end] - grid.yg[1])/2 # Half of the grid in y
    return grid.xg[1],  # val
        [[[grid.xg[1] - Δx, grid.yg[1] - Δy],  # coords
          [grid.xg[1] - Δx, grid.yg[end] + Δy],
          [grid.xg[1], grid.yg[end] + Δy], 
          [grid.xg[1], grid.yg[1] - Δy], 
          [grid.xg[1] - Δx, grid.yg[1] - Δy]]]
end

"""
    AbstractDomainElement{FT<:AbstractFloat}

An abstract type for all of the element that create the shape of the domain:
the 4 boundary walls that make up the rectangular domain and the topography
within the domain. 
"""
abstract type AbstractDomainElement{FT<:AbstractFloat} end


"""
    AbstractBoundary{D<:AbstractDirection, FT}<:AbstractDomainElement{FT}

An abstract type for the types of boundaries at the edges of the model domain.
Boundary types will control behavior of sea ice floes at edges of domain.
The direction given by type D denotes which edge of a domain this boundary could be.

Each boundary type has the coordinates of the boudnary as a field. These should
be shapes that completely seal the domain, and should overlap on the corners as
seen  in the example below:
 ________________
|__|____val___|__| <- North coordinates must include corners
|  |          |  |
|  |          |  | <- East coordinates must ALSO include corners
|  |          |  |
Each bounday type also has a field called "val" that holds value that defines
the line y = val or x = val (depending on boundary direction), such that if the
floe crosses that line it would be partially within the boundary. 
"""
abstract type AbstractBoundary{D<:AbstractDirection, FT}<:AbstractDomainElement{FT} end

"""
    OpenBoundary <: AbstractBoundary

A sub-type of AbstractBoundary that allows a floe to pass out of the domain edge without any effects on the floe.
"""
struct OpenBoundary{D, FT}<:AbstractBoundary{D, FT}
    coords::PolyVec{FT}
    val::FT
end

"""
    OpenBoundary(coords, val, direction::AbstractDirection)

Creates open boundary with given coords and val, and with the direction as a type.
Inputs:
        coords      <PolyVec{AbstractFloat}> coordinates of boundary
        val         <AbstractFloat> value defining line that marks edge of domain
        direction   <AbstractDirection> direction of boundary wall
Output:
        Open Boundary of type given by direction and defined by given coordinates and edge value
"""
function OpenBoundary(coords, val, direction::AbstractDirection)
    return OpenBoundary{typeof(direction), typeof(val)}(coords, val)
end

"""
    OpenBoundary(grid::Grid, direction)

Creates open boundary on the edge of the grid, and with the direction as a type.
Edge is determined by direction.
Inputs:
        grid        <Grid> model grid
        direction   <AbstractDirection> direction of boundary wall
Outputs:
        Open Boundary on edge of grid given by direction. 
"""
function OpenBoundary(grid::Grid, direction)
    val, coords = boundary_coords(grid, direction)
    OpenBoundary(coords, val, direction)
end

"""
    PeriodicBoundary <: AbstractBoundary

A sub-type of AbstractBoundary that moves a floe from one side of the domain to the opposite
side of the domain when it crosses the boundary, bringing the floe back into the domain.

NOTE: Not implemented yet!
"""
struct PeriodicBoundary{D, FT}<:AbstractBoundary{D, FT}
    coords::PolyVec{FT}
    val::FT
end

"""
    PeriodicBoundary(coords, val, direction::AbstractDirection)

Creates periodic boundary with given coords and val, and with the direction as a type.
Inputs:
        coords      <PolyVec{AbstractFloat}> coordinates of boundary
        val         <AbstractFloat> value defining line that marks edge of domain
        direction   <AbstractDirection> direction of boundary wall
Output:
        Periodic Boundary of type given by direction and defined by given coordinates and edge value
"""
function PeriodicBoundary(coords, val, direction::AbstractDirection)
    return PeriodicBoundary{typeof(direction), typeof(val)}(coords, val)
end

"""
    PeriodicBoundary(grid::Grid, direction)

Creates periodic boundary on the edge of the grid, and with the direction as a type.
Edge is determined by direction.
Inputs:
        grid        <Grid> model grid
        direction   <AbstractDirection> direction of boundary wall
Outputs:
        Periodic Boundary on edge of grid given by direction. 
"""
function PeriodicBoundary(grid::Grid, direction)
    val, coords = boundary_coords(grid, direction)
    PeriodicBoundary(coords, val, direction)
end

"""
    CollisionBoundary <: AbstractBoundary

A sub-type of AbstractBoundary that stops a floe from exiting the domain by having the floe collide with the boundary.
The boundary acts as an immovable, unbreakable ice floe in the collision. 
"""
struct CollisionBoundary{D, FT}<:AbstractBoundary{D, FT}
    coords::PolyVec{FT}
    val::FT
end

"""
    CollisionBoundary(coords, val, direction::AbstractDirection)

Creates collision boundary with given coords and val, and with the direction as a type.
Inputs:
        coords      <PolyVec{AbstractFloat}> coordinates of boundary
        val         <AbstractFloat> value defining line that marks edge of domain
        direction   <AbstractDirection> direction of boundary wall
Output:
        Collision Boundary of type given by direction and defined by given coordinates and edge value
"""
function CollisionBoundary(coords, val, direction::AbstractDirection)
    return CollisionBoundary{typeof(direction), typeof(val)}(coords, val)
end

"""
    CollisionBoundary(grid::Grid, direction)

Creates collision boundary on the edge of the grid, and with the direction as a type.
Edge is determined by direction.
Inputs:
        grid        <Grid> model grid
        direction   <AbstractDirection> direction of boundary wall
Outputs:
        Collision Boundary on edge of grid given by direction. 
"""
function CollisionBoundary(grid::Grid, direction)
    val, coords = boundary_coords(grid, direction)
    CollisionBoundary(coords, val, direction)
end
"""
    CompressionBC <: AbstractBC

A sub-type of AbstractBoundary that creates a floe along the boundary that moves towards
the center of the domain at the given velocity, compressing the ice within the domain. This subtype is
a mutable struct so that the coordinates and val can be changed as the boundary moves.
The velocity is in [m/s].

NOTE: Not implemented yet!
"""
mutable struct CompressionBoundary{D, FT}<:AbstractBoundary{D, FT}
    coords::PolyVec{FT}
    val::FT
    velocity::FT
end

"""
    CompressionBoundary(coords, val, direction::AbstractDirection)

Creates compression boundary with given coords and val, and with the direction as a type.
Inputs:
        coords      <PolyVec{AbstractFloat}> coordinates of boundary
        val         <AbstractFloat> value defining line that marks edge of domain
        direction   <AbstractDirection> direction of boundary wall
Output:
        Compression Boundary of type given by direction and defined by given coordinates and edge value
"""
function CompressionBoundary(coords, val, velocity, direction::AbstractDirection)
    return CompressionBoundary{typeof(direction), typeof(val)}(coords, val, velocity)
end

"""
    CompressionBoundary(grid::Grid, direction)

Creates compression boundary on the edge of the grid, and with the direction as a type.
Edge is determined by direction.
Inputs:
        grid        <Grid> model grid
        direction   <AbstractDirection> direction of boundary wall
Outputs:
        Open Boundary on edge of grid given by direction. 
"""
function CompressionBoundary(grid::Grid, direction, velocity)
    val, coords = boundary_coords(grid, direction)
    CompressionBoundary(coords, val, velocity, direction)
end


"""
    TopographyE{FT}<:AbstractDomainElement{FT}

Singular topographic element with coordinates field storing where the element is
within the grid. These are used to create the desired topography within the
simulation and will be treated as islands or coastline within the model
in that they will not move or break due to floe interactions, but they will affect floes.
"""
struct Topography{FT}<:AbstractDomainElement{FT}
    coords::PolyVec{FT}

    function Topography{FT}(coords::PolyVec{FT}) where {FT <: AbstractFloat}
        new{FT}(valid_polyvec!(rmholes(coords)))
    end

    Topography(coords::PolyVec{FT}) where {FT <: AbstractFloat} =
        Topography{FT}(coords)
end

"""
    Topography(coords::PolyVec{T}, ::Type{T} = Float64)

Constructor for topographic element with PolyVec coordinates
    Inputs:
            poly    <LibGEOS.Polygon> 
            _       <Type> datatype used to run model (Float32 or Float64)
    Output:
            Topographic element coordinates of type PolyVec{T} with any holes removed
"""
function Topography(coords::PolyVec{T}, ::Type{T} = Float64) where {T} 
    return Topography(convert(PolyVec{T}, rmholes(coords)))
end

"""
    Topography(poly::LG.Polygon, t::Type{T} = Float64)

Constructor for topographic element with LibGEOS Polygon
    Inputs:
            poly    <LibGEOS.Polygon> 
            _       <Type> datatype used to run model (Float32 or Float64)
    Output:
            Topographic element coordinates of type PolyVec{T} with any holes removed
    Note:
            Types are specified at Float64 below as type annotations given that when written LibGEOS could exclusivley use Float64 (as of 09/29/22). When this is fixed, this annotation will need to be updated.
            We should only run the model with Float64 right now or else we will be converting the Polygon back and forth all of the time. 
"""
function Topography(poly::LG.Polygon, ::Type{T} = Float64) where T
<<<<<<< HEAD
    coords = convert(PolyVec{T}, LG.GeoInterface.coordinates(poly)::PolyVec{Float64})
    return Topography(rmholes(coords))
=======
    coords = rmholes(LG.GeoInterface.coordinates(poly)::PolyVec{Float64})
    return Topography(convert(PolyVec{T}, coords))
>>>>>>> 3bffba20
end

"""
    periodic_compat(b1, b2)

Checks if two boundaries are compatible as a periodic pair. This is true if they are both periodic,
or if neither are periodic. Otherwise, it is false. 
"""
function periodic_compat(::PeriodicBoundary, ::PeriodicBoundary)
    return true
end

function periodic_compat(::PeriodicBoundary, _)
    return false
end

function periodic_compat(_, ::PeriodicBoundary)
    return false
end

function periodic_compat(_, _)
    return true
end

"""
Domain that holds 4 Boundary elements, forming a rectangle bounding the model during the simulation. 

In order to create a Domain, three conditions need to be met. First, if needs to be periodically compatible.
This means that pairs of opposite boundaries both need to be periodic if one of them is periodic.
Next, the value in the north boundary must be greater than the south boundary and the value in the east boundary
must be greater than the west in order to form a valid rectangle.

Note: The code depends on the boundaries forming a rectangle oriented along the
cartesian grid. Other shapes/orientations are not supported at this time. 
"""
struct Domain{FT<:AbstractFloat, NB<:AbstractBoundary{North, FT}, SB<:AbstractBoundary{South, FT},
EB<:AbstractBoundary{East, FT}, WB<:AbstractBoundary{West, FT}}
    north::NB
    south::SB
    east::EB
    west::WB
    coastline::StructArray{Topography{FT}}

    Domain(north, south, east, west, coastline) = 
        (periodic_compat(north, south) && periodic_compat(east, west)) &&
        (north.val > south.val && east.val > west.val) ?
        new{typeof(north.val), typeof(north), typeof(south), typeof(east), typeof(west)}(north, south, east, west, coastline) : 
        throw(ArgumentError("Periodic boundary must have matching opposite boundary and/or North value must be greater then South and East must be greater than West."))
end


Domain(north, south, east, west, ::Type{T} = Float64) where T =
    Domain(north, south, east, west, StructArray{Topography{T}}(undef, 0, 0))


"""
Singular sea ice floe with fields describing current state.
"""
@kwdef mutable struct Floe{FT<:AbstractFloat}
    # Physical Properties
    centroid::Vector{FT}    # center of mass of floe (might not be in floe!)
    coords::PolyVec{FT}     # floe coordinates
    height::FT              # floe height (m)
    area::FT                # floe area (m^2)
    mass::FT                # floe mass (kg)
    rmax::FT                # distance of vertix farthest from centroid (m)
    moment::FT              # mass moment of intertia
    angles::Vector{FT}       # interior angles of floe
    # Velocity/Orientation
    α::FT = 0.0             # floe rotation from starting position in radians
    u::FT = 0.0             # floe x-velocity
    v::FT = 0.0             # floe y-velocity
    ξ::FT = 0.0             # floe angular velocity
    # Status
    alive::Int = 1          # floe is still active in simulation
    # Forces/Collisions
    fxOA::FT = 0.0          # force from ocean and wind in x direction
    fyOA::FT = 0.0          # force from ocean and wind in y direction
    torqueOA::FT = 0.0      # torque from ocean and wind
    hflx::FT = 0.0          # heat flux under the floe
    overarea::FT = 0.0      # total overlap with other floe
    collision_force::Matrix{FT} = [0.0 0.0] 
    collision_torque::FT = 0.0
    interactions::NamedMatrix{FT} = NamedArray(zeros(7),
    (["floeidx", "xforce", "yforce", "xpoint", "ypoint", "torque", "overlap"]))'
    # Previous values for timestepping
    p_dxdt::FT = 0.0        # previous timestep x-velocity
    p_dydt::FT = 0.0        # previous timestep y-velocity
    p_dudt::FT = 0.0        # previous timestep x-acceleration
    p_dvdt::FT = 0.0        # previous timestep x-acceleration
    p_dξdt::FT = 0.0        # previous timestep time derivative of ξ
    p_dαdt::FT = 0.0        # previous timestep ξ
end

"""
    Floe(poly::LG.Polygon, hmean, Δh, ρi = 920.0, u = 0.0, v = 0.0, ξ = 0.0, t::Type{T} = Float64)

Constructor for floe with LibGEOS Polygon
Inputs:
        poly        <LibGEOS.Polygon> 
        h_mean      <Real> mean height for floes
        Δh          <Real> variability in height for floes
        ρi          <Real> ice density kg/m3 - default 920
        u           <Real> x-velocity of the floe - default 0.0
        v           <Real> y-velcoity of the floe - default 0.0
        ksi         <Real> angular velocity of the floe - default 0.0
        t           <Type> datatype to convert ocean fields - must be a Float!
Output:
        Floe with needed fields defined - all default field values used so all forcings start at 0 and floe is "alive".
        Velocities and the density of ice can be optionally set.
Note:
        Types are specified at Float64 below as type annotations given that when written LibGEOS could exclusivley use Float64 (as of 09/29/22).
        When this is fixed, this annotation will need to be updated.
        We should only run the model with Float64 right now or else we will be converting the Polygon back and forth all of the time. 
"""
function Floe(poly::LG.Polygon, hmean, Δh; ρi = 920.0, u = 0.0, v = 0.0, ξ = 0.0, t::Type{T} = Float64) where T
    floe = rmholes(poly)
    centroid = LG.GeoInterface.coordinates(LG.centroid(floe))::Vector{Float64}
    h = hmean + (-1)^rand(0:1) * rand() * Δh  # floe height
    area = LG.area(floe)::Float64  # floe area
    mass = area * h * ρi  # floe mass
    moment = calc_moment_inertia(floe, h, ρi = ρi)
    coords = LG.GeoInterface.coordinates(floe)::PolyVec{Float64}
    rmax = sqrt(maximum([sum(c.^2) for c in translate(coords, -centroid)[1]]))
    angles = calc_poly_angles(coords, T)

    return Floe(centroid = convert(Vector{T}, centroid), coords = convert(PolyVec{T}, coords),
                height = convert(T, h), area = convert(T, area), mass = convert(T, mass),
                rmax = convert(T, rmax), moment = convert(T, moment), angles = angles,
                u = convert(T, u), v = convert(T, v), ξ = convert(T, ξ))
end

"""
    Floe(coords::PolyVec{Float64}, h_mean, Δh, ρi = 920.0, u = 0.0,
    v = 0.0, ξ = 0.0, t::Type{T} = Float64) where T

Floe constructor with PolyVec{Float64}(i.e. Vector{Vector{Vector{Float64}}}) coordinates
Inputs:
        coords      <Vector{Vector{Vector{Float64}}}> floe coordinates
        h_mean      <Real> mean height for floes
        h_delta     <Real> variability in height for floes
        rho_ice     <Real> ice density kg/m3
        u           <Real> x-velocity of the floe - default 0.0
        v           <Real> y-velcoity of the floe - default 0.0
        ksi         <Real> angular velocity of the floe - default 0.0
        t           <Type> datatype to convert ocean fields - must be a Float!
Output:
        Floe with needed fields defined - all default field values used so all forcings and velocities start at 0 and floe is "alive"
"""
Floe(coords::PolyVec{<:Real}, h_mean, Δh; ρi = 920.0, u = 0.0, v = 0.0, ξ = 0.0, t::Type{T} = Float64) where T = 
    Floe(LG.Polygon(convert(PolyVec{Float64}, coords)), h_mean, Δh, ρi, u, v, ξ, T) 
    # Polygon convert is needed since LibGEOS only takes Float64 - when this is fixed convert can be removed

"""
    domain_in_grid(domain::Domain, grid)

Checks if given rectangular domain is within given grid and gives user a warning if domain is not of maximum possible size given grid dimensions.

Inputs:
        domain      <RectangularDomain>
        grid        <Grid>
Outputs:
        <Boolean> true if domain is within grid bounds, else false
"""
function domain_in_grid(domain::Domain, grid)
    northval = domain.north.val
    southval = domain.south.val
    eastval = domain.east.val
    westval = domain.west.val
    if (northval <= grid.yg[end] &&
        southval >= grid.yg[1] &&
        eastval <= grid.xg[end] &&
        westval >= grid.xg[1])
        if (northval != grid.yg[end] ||
            southval != grid.yg[1] ||
            eastval != grid.xg[end] ||
            westval != grid.xg[1])
            @warn "At least one wall of domain is smaller than grid. This could lead to unneeded computation. Consider making grid smaller or domain larger."
        end 
        return true
    end
    return false
end

"""
Model which holds grid, ocean, wind structs, each with the same underlying float type (either Float32 of Float64) and size.
It also holds the domain information, which includes the topography and the boundaries.
Finally, it holds an StructArray of floe structs, again each relying on the same underlying float type.
"""
struct Model{FT<:AbstractFloat, DT<:Domain{FT, <:AbstractBoundary, <:AbstractBoundary, <:AbstractBoundary, <:AbstractBoundary}}
    grid::Grid{FT}
    ocean::Ocean{FT}
    wind::Wind{FT}
    domain::DT
    floes::StructArray{Floe{FT}}

    Model(grid, ocean, wind, domain, floes) =
        (grid.dims == size(ocean.u) == size(wind.u) && domain_in_grid(domain, grid)) ?
        new{eltype(ocean.u), typeof(domain)}(grid, ocean, wind, domain, floes) :
        throw(ArgumentError("Size of grid does not match size of ocean and/or wind OR domain is not within grid."))
end<|MERGE_RESOLUTION|>--- conflicted
+++ resolved
@@ -566,13 +566,8 @@
             We should only run the model with Float64 right now or else we will be converting the Polygon back and forth all of the time. 
 """
 function Topography(poly::LG.Polygon, ::Type{T} = Float64) where T
-<<<<<<< HEAD
     coords = convert(PolyVec{T}, LG.GeoInterface.coordinates(poly)::PolyVec{Float64})
     return Topography(rmholes(coords))
-=======
-    coords = rmholes(LG.GeoInterface.coordinates(poly)::PolyVec{Float64})
-    return Topography(convert(PolyVec{T}, coords))
->>>>>>> 3bffba20
 end
 
 """
