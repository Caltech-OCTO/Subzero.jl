--- conflicted
+++ resolved
@@ -82,12 +82,7 @@
         end
     end
     JLD2.close(floe_data)
-<<<<<<< HEAD
-    println("closed file")
-    gif(anim, output_fn, fps = 15)
-=======
     gif(anim, output_fn, fps = fps)
->>>>>>> f3bef36b
     return
 end
 
