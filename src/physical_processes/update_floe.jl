"""
Functions to update floe's shape and fields. Function typically called from
other physical processes, other than timestep_floe_properties!, which is called
from the timestep_simulation! function.
"""

"""
    replace_floe!(
        floe::Union{Floe{FT}, LazyRow{Floe{FT}}},
        new_poly,
        new_mass,
        floe_settings,
        rng,
    )
Updates existing floe shape and related physical properties based of the polygon
defining the floe.
Inputs:
    floe        <Union{Floe, LazyRow{Floe}}> floe to update
    new_poly    <Polygon> polygon representing new outline of floe
    new_mass    <AbstractFloat> mass of floe
    floe_settings   <FloeSettings> simulation's settings for making floes
    rng         <RNG> random number generator
Ouputs:
    Updates a given floe's physical properties given new shape and total mass.
"""
function replace_floe!(
    floe::Union{Floe{FT}, LazyRow{Floe{FT}}},
    new_poly,
    new_mass,
    floe_settings,
    rng,
) where {FT}
    # Floe shape
    floe.poly = new_poly
    floe.centroid = collect(GO.centroid(new_poly))
    # TODO: can't replace until we remove coords from floe entirely
    floe.coords = find_poly_coords(new_poly)::PolyVec{FT}
    if floe.coords[1][1] != floe.coords[1][end]
        push!(floe.coords, floe.coords[1][1])
    end
    floe.area = GO.area(new_poly)
    floe.height = new_mass/(floe.area * floe_settings.ρi)
    floe.mass = new_mass
    floe.moment = _calc_moment_inertia(
        FT,
        new_poly,
        floe.centroid,
        floe.height;
        ρi = floe_settings.ρi,
    )
    floe.angles = GO.angles(floe.poly, FT)
    floe.α = FT(0)
    floe.rmax = calc_max_radius(floe.poly, floe.centroid, FT)
    # Floe monte carlo points
    x_subfloe_points, y_subfloe_points, status = generate_subfloe_points(
        floe_settings.subfloe_point_generator,
        floe.poly,
        floe.centroid,
        floe.area,
        floe.status,
        rng,
    )
    floe.x_subfloe_points = x_subfloe_points
    floe.y_subfloe_points = y_subfloe_points
    # Floe status / identification
    floe.status = status
    return
end

"""
    conserve_momentum_change_floe_shape!(
        mass_tmp,
        moment_tmp,
        x_tmp,
        y_tmp,
        Δt,
        keep_floe,
        combine_floe = nothing,
    )
Update current and previous velocity/acceleration fields to conserve momentum of
a floe whose shape has been changed, given the previous mass, momentum, and
centroid.
Inputs:
    mass_tmp    <AbstractFloat> original mass of floe before shape change
    moment_tmp  <AbstractFloat> original moment of intertia of floe before shape
                    change
    x_tmp       <AbstractFloat> original x-coordinate of centroid of floe before
                    shape change
    y_tmp       <AbstractFloat> original y-coordinate of centroid of floe before
                    shape change
    Δt          <Int> timestep of simulation in seconds
    keep_floe   <Union{Floe, LazyRow{Floe}}> floe whose shape has been changed
    combine_floe <Union{Floe, LazyRow{Floe}}> if keep_floe's shape has been
                    changed due to an interaction with another floe, combine_floe
                    is that floe - optional parameter
Output:
    None. keep_floe's u, v, ξ, p_dxdt, p_dydt, p_dαdt, p_dudt, p_dvdt, and
    p_dξdt fields all updated to preserve momentum. 
Note:
    Function does not depend on conservation of mass
"""
function conserve_momentum_change_floe_shape!(
    mass_tmp,
    moment_tmp,
    x_tmp,
    y_tmp,
    Δt,
    keep_floe,
    combine_floe = nothing,
)
    # Calculate linear velocities to conserve linear momentum
    new_u = keep_floe.u * mass_tmp
    new_v = keep_floe.v * mass_tmp
    new_dxdt = keep_floe.p_dxdt * mass_tmp
    new_dydt = keep_floe.p_dydt * mass_tmp
    if !isnothing(combine_floe)
        new_u += combine_floe.u * combine_floe.mass
        new_v += combine_floe.v * combine_floe.mass
        new_dxdt += combine_floe.p_dxdt * combine_floe.mass
        new_dydt += combine_floe.p_dydt * combine_floe.mass
    end
    new_u /= keep_floe.mass
    new_v /= keep_floe.mass
    new_dxdt /= keep_floe.mass
    new_dydt /= keep_floe.mass
    # Calculate angular velocities to conserve rotational angular momentum
    p_x = x_tmp - Δt * keep_floe.p_dxdt
    p_y = y_tmp - Δt * keep_floe.p_dydt
    new_ξ = keep_floe.ξ * moment_tmp +  # spin momentum + orbital momentum
        mass_tmp * (x_tmp * keep_floe.v - y_tmp * keep_floe.u)
    new_dαdt = keep_floe.p_dαdt * moment_tmp +
        mass_tmp * (p_x * keep_floe.p_dydt - p_y * keep_floe.p_dxdt)
    if !isnothing(combine_floe)
        p_x = combine_floe.centroid[1] - Δt * combine_floe.p_dxdt
        p_y = combine_floe.centroid[2] - Δt * combine_floe.p_dydt
        new_ξ += combine_floe.ξ * combine_floe.moment +
            combine_floe.mass * (
                combine_floe.centroid[1] * combine_floe.v -
                combine_floe.centroid[2] * combine_floe.u
            )
        new_dαdt += combine_floe.p_dαdt * combine_floe.moment +
            combine_floe.mass * (
                p_x * combine_floe.p_dydt -
                p_y * combine_floe.p_dxdt
            )
    end
    # Subtract new orbital velocity from total previous momentum
    p_x = keep_floe.centroid[1] - Δt * new_dxdt
    p_y = keep_floe.centroid[2] - Δt * new_dydt
    new_ξ -= keep_floe.mass * (
        keep_floe.centroid[1] * new_v -
        keep_floe.centroid[2] * new_u
    )
    new_dαdt -= keep_floe.mass * (p_x * new_dydt - p_y * new_dxdt)
    new_ξ /= keep_floe.moment
    new_dαdt /= keep_floe.moment

    # Set new values
    keep_floe.u = new_u
    keep_floe.v = new_v
    keep_floe.ξ = new_ξ
    keep_floe.p_dxdt = new_dxdt
    keep_floe.p_dydt = new_dydt
    keep_floe.p_dαdt = new_dαdt
    # Calculate previous accelerations
    keep_floe.p_dudt = (keep_floe.u - keep_floe.p_dxdt) / Δt
    keep_floe.p_dvdt = (keep_floe.v - keep_floe.p_dydt) / Δt
    keep_floe.p_dξdt = (keep_floe.ξ - keep_floe.p_dαdt) / Δt
    return
end

"""
    update_new_rotation_conserve!(
        x, y,
        floe1, floe2,
        init_rot_momentum, init_p_rot_momentum,
        diff_orbital, diff_p_orbital,
        Δt,
    )

Update rotational velocities of two floes whose shapes may have changed to
maintain conservation of momentum given the floes' intial roational momentums
and the change in orbital momentum between their original shape and new shapes.
Additionally, both floes will have the same velocity at a given (x,y) point.
Inputs:
    x                   <Float> x-coordinate of point where floes share same
                            rotational velocity
    y                   <Float> y-coordinate of point where floes share same
                            rotational velocity
    floe1               <Union{Floe, LazyRow{Floe}}> first floe in pair
    floe2               <Union{Floe, LazyRow{Floe}}> second floe in pair
    init_rot_momentum   <Float> initial rotational momentum of floe 1 before
                            shape change
    init_p_rot_momentum <Float> initial rotational momentum of floe 2 before
                            shape change
    diff_orbital        <Float> change in floe 1's orbital velocity after shape
                            change
    diff_p_orbital      <Float> change in floe 1's orbital velocity after shape
                            change
    Δt                  <Int> length of timestep in seconds
Output:
    Nothing. Update both floes' rotational velocity, previous rotational
    velocity, and rotational acceleration to conserve angular momentum.
"""
function update_new_rotation_conserve!(
    x, y,
    floe1, floe2,
    init_rot_momentum, init_p_rot_momentum,
    diff_orbital, diff_p_orbital,
    Δt,
)
    # Find radius of each polygon to shared midpoint
    rad1 = sqrt(
        (floe1.centroid[1] - x)^2 +
        (floe1.centroid[2] - y)^2
    )
    rad2 = sqrt(
        (floe2.centroid[1] - x)^2 +
        (floe2.centroid[2] - y)^2
    )
    rad_ratio = rad1 / rad2
    # Determine ξ values so they are stationary at midpoint of shared edges
    floe1.ξ = (diff_orbital + init_rot_momentum) /
        (floe1.moment - (floe2.moment * rad_ratio))
    floe2.ξ = -floe1.ξ * rad_ratio
    # Determine p_dαdt values so they are stationary at intersection point
    floe1.p_dαdt = (diff_p_orbital + init_p_rot_momentum) /
        (floe1.moment - (floe2.moment * rad_ratio))
    floe2.p_dαdt = -floe1.p_dαdt * rad_ratio
    # Calculate previous rotational accelerations
    floe1.p_dξdt = (floe1.ξ - floe1.p_dαdt) / Δt
    floe2.p_dξdt = (floe2.ξ - floe2.p_dαdt) / Δt
end

"""
    conserve_momentum_fracture_floe!(
        init_floe,
        new_floes,
        Δt,
    )
Update new_floes's current and previous velocity/acceleration fields to conserve
momentum when a floe has been fractured into several new floes, given the
previous mass, momentum, and centroid. The assumption is made that each new floe
has the same velocities/accelerations
Inputs:
    init_floe   <Union{Floe, LazyRow{Floe}}> original floe
    new_floes   <StructArray{Floe}> fractured pieces of original floe
    Δt          <Int> simulation's timestep in seconds
Output:
    None. new_floes velocities and accelerations are updated for current and
    previous timestep to conserve momentum.
Note: Depends on conservation of mass.
"""
function conserve_momentum_fracture_floe!(
    init_floe,
    new_floes::StructArray{<:Floe{FT}},
    Δt,
) where {FT}
    if !isempty(new_floes)
        # conserve linear momentum by keeping linear velocities the same
        new_floes.u .= init_floe.u 
        new_floes.v .= init_floe.v
        new_floes.p_dxdt .= init_floe.p_dxdt
        new_floes.p_dydt .= init_floe.p_dydt
        new_floes.p_dudt .= init_floe.p_dudt
        new_floes.p_dvdt .= init_floe.p_dvdt
        # Reset α with new coordinates
        new_floes.α .= 0
        # MATLAB uses assumptions -> doesn't conserve rotational momentum
        new_floes.ξ .= init_floe.ξ
        new_floes.p_dαdt .= 0
        new_floes.p_dξdt .= init_floe.p_dξdt
    end
end

"""
    conserve_momentum_transfer_mass!(
        floes,
        idx1, idx2,
        m1, m2,
        I1, I2,
        x1, x2,
        y1, y2,
        Δt,
        pieces_list = nothing,
        pieces_idx = 0,
    )

Conserve linear momentum when mass is transfered from one floe to another floe.
Inputs:
    floes       <StructArray{Floes}> list of floes
    idx1        <Int> index of first floe in floes list
    idx2        <Int> index of second floe in floes list
    m1          <Float> initial mass of first floe before mass transfer
    m2          <Float> initial mass of second floe before mass transfer
    Δt          <Int> timestep of simulation in seconds
    pieces_list <Union{nothing, Vector{Floe}}> list of floes created from floes
                    breaking during ridging and rafting
    pieces_idx  <Int> start index of pieces included in conservation
                    calculations within the pieces_list
Outputs:
    Nothing. Update floes' velocities and accelerations to conserve linear
    momentum.
"""
function conserve_momentum_transfer_mass!(
    floes,
    idx1, idx2,
    m1, m2,
    Δt,
    pieces_list = nothing,
    pieces_idx = 0,
)
    # Conserve linear - assume resultant floes have same linear velocity
    tot_mass = m1 + m2
    new_u = (m1 * floes.u[idx1] + m2 * floes.u[idx2]) / tot_mass
    new_v = (m1 * floes.v[idx1] + m2 * floes.v[idx2]) / tot_mass
    new_p_dxdt = (m1 * floes.p_dxdt[idx1] + m2 * floes.p_dxdt[idx2]) / tot_mass
    new_p_dydt = (m1 * floes.p_dydt[idx1] + m2 * floes.p_dydt[idx2]) / tot_mass
    new_p_dudt = (floes.u[idx1] - floes.p_dxdt[idx1]) / Δt
    new_p_dvdt = (floes.v[idx1] - floes.p_dydt[idx1]) / Δt
    # MATLAB uses assumptions -> doesn't conserve rotational momentum
    floes.p_dαdt[idx1] = 0
    floes.p_dαdt[idx2] = 0
    # Update pieces list of they exist
    if !isnothing(pieces_list) && length(pieces_list) > 0
        pieces_list.p_dαdt[pieces_idx:end] .= 0
        pieces_list.u[pieces_idx:end] .= new_u
        pieces_list.v[pieces_idx:end] .= new_v
        pieces_list.p_dxdt[pieces_idx:end] .= new_p_dxdt
        pieces_list.p_dydt[pieces_idx:end] .= new_p_dydt
        pieces_list.p_dudt[pieces_idx:end] .= new_p_dudt
        pieces_list.p_dvdt[pieces_idx:end] .= new_p_dvdt
    end
    # Update floes linear velocities and accelerations
    floes.u[idx1], floes.u[idx2] = new_u, new_u
    floes.v[idx1], floes.v[idx2] = new_v, new_v
    floes.p_dxdt[idx1], floes.p_dxdt[idx2] = new_p_dxdt, new_p_dxdt
    floes.p_dydt[idx1], floes.p_dydt[idx2] = new_p_dydt, new_p_dydt
    floes.p_dudt[idx1], floes.p_dudt[idx2] = new_p_dudt, new_p_dudt
    floes.p_dvdt[idx1], floes.p_dvdt[idx2] = new_p_dvdt, new_p_dvdt
    return
end

"""
    update_ghost_timestep_vals!(floes, idx, parent_idx)

Update a parent floes and its ghosts to match velocities and accelerations at
given index.
Inputs:
    floes       <StructArray{Floe}> list of floes in the simulation
    idx         <Int> index of floe within floes list to copy to floe and ghosts
    parent_idx  <Int> index of parent floe to update, along with its ghosts
Outputs:
    Nothing. Update floe values. 
"""
function update_ghost_timestep_vals!(floes, idx, parent_idx)
    floes.u[parent_idx] = floes.u[idx]
    floes.v[parent_idx] = floes.v[idx]
    floes.ξ[parent_idx] = floes.ξ[idx]
    floes.p_dxdt[parent_idx] = floes.p_dxdt[idx]
    floes.p_dydt[parent_idx] = floes.p_dydt[idx]
    floes.p_dudt[parent_idx] = floes.p_dudt[idx]
    floes.p_dvdt[parent_idx] = floes.p_dvdt[idx]
    floes.p_dαdt[parent_idx] = floes.p_dαdt[idx]
    floes.p_dξdt[parent_idx] = floes.p_dξdt[idx]
    for gidx in floes.ghosts[parent_idx]
        floes.u[gidx] = floes.u[parent_idx]
        floes.v[gidx] = floes.v[parent_idx]
        floes.ξ[gidx] = floes.ξ[parent_idx]
        floes.p_dxdt[gidx] = floes.p_dxdt[parent_idx]
        floes.p_dydt[gidx] = floes.p_dydt[parent_idx]
        floes.p_dudt[gidx] = floes.p_dudt[parent_idx]
        floes.p_dvdt[gidx] = floes.p_dvdt[parent_idx]
        floes.p_dαdt[gidx] = floes.p_dαdt[parent_idx]
        floes.p_dξdt[gidx] = floes.p_dξdt[parent_idx]
    end
    return
end

"""
    calc_stress!(floe)

Calculates the stress on a floe for current collisions given interactions and
floe properties.
Inputs:
    floe          <Union{LazyRow{Floe{AbstractFloat}}, Floe{AbstractFloat}> properties of floe
    floe_settings <FloeSettings{AbstractFloat}> Settings to create floes within model
    Δt            <AbstractFloat> Simulation timestep in seconds
Outputs:
    Does not return anything, but updates floe.stress_accum and floe.stress_instant
"""
<<<<<<< HEAD
function calc_stress!(floe::Union{LazyRow{Floe{FT}}, Floe{FT}}, floe_settings, Δt) where {FT}
=======
function calc_stress!(floe::FloeType{FT}) where {FT}
>>>>>>> bd6ff610
    # Stress calcultions
    xi, yi = floe.centroid
    inters = floe.interactions
    # Calculates timestep stress
    stress = fill(FT(0), 2, 2)
    for i in 1:floe.num_inters
        stress[1, 1] += (inters[i, xpoint] - xi) * inters[i, xforce]
        stress[1, 2] += (inters[i, ypoint] - yi) * inters[i, xforce] +
            (inters[i, xpoint] - xi) * inters[i, yforce]
        stress[2, 2] += (inters[i, ypoint] - yi) * inters[i, yforce]
    end
    stress[1, 2] *= FT(0.5)
    stress[2, 1] = stress[1, 2]
    stress .*= 1/(floe.area * floe.height)
    update_damage!(floe_settings.stress_calculator, stress, floe, Δt)
    update_stress!(floe_settings.stress_calculator, stress, floe)
    floe.stress_instant = stress

    return
end
 
# This function updates the damage parameter based on the type of calculator we are working
# with. It is empty because the DamageStressCalculator is not fully implemented
function update_damage!(stress_calculator, curr_stress, floe, Δt)
    return
end

# This is where one would implement a different method of updating the damage parameter.
# currently this effectively carries out the same math as update_stress! for DecayAreaScaledCalculator
function update_damage!(stress_calculator::DamageStressCalculator, curr_stress, floe, Δt)
    @warn  "Current implementation of DamageStressCalculator is unfinished. Calculating 
    stress as if using DecayAreaScaledCalculator"
    τ = stress_calculator.τ
    if iszero(curr_stress)
        floe.damage = 0
    else
        floe.damage = (floe.stress_accum + (Δt/τ)*(curr_stress - floe.stress_accum))./curr_stress
    end
end

# Updating stress according to DamageStressCalculator. When DamageStressCalculator is 
# fully implemented, this function does not have to change.
function update_stress!(stress_calculator::DamageStressCalculator, curr_stress, floe)
    floe.stress_accum = floe.damage .* curr_stress
end

# Updating stress in the same way that Brandon Montemuro and Georgy Manucharyan do 
# in their MatLab code.
function update_stress!(stress_calculator, curr_stress, floe)
    floe.stress_accum = floe.stress_accum + floe.damage .* (curr_stress - floe.stress_accum)
end

"""
    calc_strain!(coords, centroid, u, v, ξ, area)

Calculates the strain on a floe given the velocity at each vertex
Inputs:
    floe        <Floe{AbstractFloat}> a floe
Outputs:
    strain      <Matrix{AbstractFloat}> 2x2 matrix for floe strain 
"""
function calc_strain!(floe::FloeType{FT}) where {FT}
    fill!(floe.strain, zero(FT))
    # coordinates of floe centered at centroid
    trans_poly = _translate_poly(FT, floe.poly, -floe.centroid[1], -floe.centroid[2])::Polys{FT}
    local x1, y1
    for (i, p2) in enumerate(GI.getpoint(GI.getexterior(trans_poly)))
        x2, y2 = GO._tuple_point(p2, FT)
        if i == 1
            x1, y1 = x2, y2
            continue
        end
        xdiff, ydiff = x2 - x1, y2 - y1
        rad1, rad2 = sqrt(x1^2 + y1^2), sqrt(x2^2 + y2^2)
        θ1, θ2 = atan(y1, x1), atan(y2, x2)
        u1 = floe.u - floe.ξ * rad1 * sin(θ1)
        u2 = floe.u - floe.ξ * rad2 * sin(θ2)
        v1 = floe.u + floe.ξ * rad1 * cos(θ1)
        v2 = floe.u + floe.ξ * rad2 * cos(θ2)
        udiff, vdiff = u2 - u1, v2 - v1
        floe.strain[1, 1] += udiff * ydiff
        floe.strain[1, 2] += udiff * xdiff + vdiff * ydiff
        floe.strain[2, 2] += vdiff * xdiff
        x1, y1 = x2, y2
    end
    floe.strain[1, 2] *= FT(0.5)
    floe.strain[2, 1] = floe.strain[1, 2]
    floe.strain ./= 2floe.area
    return
end

"""
    timestep_floe(floe)

Update floe position and velocities using second-order time stepping with
tendencies calculated at previous timesteps. Height, mass, stress, and strain
also updated based on previous timestep thermodynamics and interactions with
other floes. 
Input:
        floe            <Floe>
        Δt              <Int> simulation timestep in second
<<<<<<< HEAD
        floe_settings   <FloeSettings> simulation floe settings
=======
        floe_settings   <FloeSettings> floe creation settings
>>>>>>> bd6ff610
Output:
        None. Floe's fields are updated with values.
"""
function timestep_floe_properties!(
    floes::StructArray{<:Floe{FT}},
    tstep,
    Δt,
    floe_settings,
<<<<<<< HEAD
)
=======
) where FT
>>>>>>> bd6ff610
    Threads.@threads for i in eachindex(floes)
        cforce = floes.collision_force[i]
        ctrq = floes.collision_trq[i]
        # Update stress
        if floes.num_inters[i] > 0
<<<<<<< HEAD
            calc_stress!(LazyRow(floes, i), floe_settings, Δt)
        end
        # Ensure no extreem values due to model instability
        if floes.height[i] > floe_settings.max_floe_height
            @warn "Reducing height to 10 m"
=======
            calc_stress!(get_floe(floes, i))
        end
        # Ensure no extreem values due to model instability
        if floes.height[i] > floe_settings.max_floe_height
            @warn "Reducing height to $(floe_settings.max_floe_height) m"
>>>>>>> bd6ff610
            floes.height[i] = floe_settings.max_floe_height
        end

        while maximum(abs.(cforce)) > floes.mass[i]/(5Δt)
            @warn "Decreasing collision forces by a factor of 10"
            cforce = cforce ./ 10
            ctrq = ctrq ./ 10
        end
        
        # Update floe based on thermodynamic growth
        h = floes.height[i]
        Δh = floes.hflx_factor[i] / h
        hfrac = (h + Δh) / h
        floes.mass[i] *= hfrac
        floes.moment[i] *= hfrac
        floes.height[i] -= Δh
        h = floes.height[i]

        # Update ice coordinates with velocities and rotation
        Δx = 1.5Δt*floes.u[i] - 0.5Δt*floes.p_dxdt[i]
        Δy = 1.5Δt*floes.v[i] - 0.5Δt*floes.p_dydt[i]
        Δα = 1.5Δt*floes.ξ[i] - 0.5Δt*floes.p_dαdt[i]
        floes.α[i] += Δα

        _move_floe!(FT, get_floe(floes, i), Δx, Δy, Δα)
        floes.p_dxdt[i] = floes.u[i]
        floes.p_dydt[i] = floes.v[i]
        floes.p_dαdt[i] = floes.ξ[i]

        # Update ice velocities with forces and torques
        dudt = (floes.fxOA[i] + cforce[1])/floes.mass[i]
        dvdt = (floes.fyOA[i] + cforce[2])/floes.mass[i]
        frac = if abs(Δt*dudt) > (h/2) && abs(Δt*dvdt) > (h/2)
            frac1 = (sign(dudt)*h/2Δt)/dudt
            frac2 = (sign(dvdt)*h/2Δt)/dvdt
            min(frac1, frac2)
        elseif abs(Δt*dudt) > (h/2) && abs(Δt*dvdt) < (h/2)
            (sign(dudt)*h/2Δt)/dudt
        elseif abs(Δt*dudt) < (h/2) && abs(Δt*dvdt) > (h/2)
            (sign(dvdt)*h/2Δt)/dvdt
        else
            1
        end
        if frac != 1
            @warn "Adjusting u and v velocities to prevent too high"
            dudt = frac*dudt
            dvdt = frac*dvdt
        end
        floes.u[i] += 1.5Δt*dudt-0.5Δt*floes.p_dudt[i]
        floes.v[i] += 1.5Δt*dvdt-0.5Δt*floes.p_dvdt[i]
        floes.p_dudt[i] = dudt
        floes.p_dvdt[i] = dvdt

        dξdt = (floes.trqOA[i] + ctrq)/floes.moment[i]
        dξdt = frac*dξdt
        ξ = floes.ξ[i] + 1.5Δt*dξdt-0.5Δt*floes.p_dξdt[i]
        if abs(ξ) > floe_settings.maximum_ξ
            @warn "Shrinking ξ" tstep = tstep
            ξ = sign(ξ) * floe_settings.maximum_ξ
        end
        floes.ξ[i] = ξ
        floes.p_dξdt[i] = dξdt

        # Update strain
        calc_strain!(get_floe(floes, i))
    end
    return
end<|MERGE_RESOLUTION|>--- conflicted
+++ resolved
@@ -389,11 +389,7 @@
 Outputs:
     Does not return anything, but updates floe.stress_accum and floe.stress_instant
 """
-<<<<<<< HEAD
-function calc_stress!(floe::Union{LazyRow{Floe{FT}}, Floe{FT}}, floe_settings, Δt) where {FT}
-=======
-function calc_stress!(floe::FloeType{FT}) where {FT}
->>>>>>> bd6ff610
+function calc_stress!(floe::FloeType{FT}, floe_settings, Δt) where {FT}
     # Stress calcultions
     xi, yi = floe.centroid
     inters = floe.interactions
@@ -411,7 +407,6 @@
     update_damage!(floe_settings.stress_calculator, stress, floe, Δt)
     update_stress!(floe_settings.stress_calculator, stress, floe)
     floe.stress_instant = stress
-
     return
 end
  
@@ -495,11 +490,7 @@
 Input:
         floe            <Floe>
         Δt              <Int> simulation timestep in second
-<<<<<<< HEAD
         floe_settings   <FloeSettings> simulation floe settings
-=======
-        floe_settings   <FloeSettings> floe creation settings
->>>>>>> bd6ff610
 Output:
         None. Floe's fields are updated with values.
 """
@@ -508,29 +499,17 @@
     tstep,
     Δt,
     floe_settings,
-<<<<<<< HEAD
-)
-=======
 ) where FT
->>>>>>> bd6ff610
     Threads.@threads for i in eachindex(floes)
         cforce = floes.collision_force[i]
         ctrq = floes.collision_trq[i]
         # Update stress
         if floes.num_inters[i] > 0
-<<<<<<< HEAD
-            calc_stress!(LazyRow(floes, i), floe_settings, Δt)
-        end
-        # Ensure no extreem values due to model instability
-        if floes.height[i] > floe_settings.max_floe_height
-            @warn "Reducing height to 10 m"
-=======
-            calc_stress!(get_floe(floes, i))
+            calc_stress!(get_floe(floes, i), floe_settings, Δt)
         end
         # Ensure no extreem values due to model instability
         if floes.height[i] > floe_settings.max_floe_height
             @warn "Reducing height to $(floe_settings.max_floe_height) m"
->>>>>>> bd6ff610
             floes.height[i] = floe_settings.max_floe_height
         end
 
