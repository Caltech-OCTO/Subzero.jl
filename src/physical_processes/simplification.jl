"""
Functions to simplify and reduce individual floes and floe list. 
"""

"""
    dissolve_floe(floe, grid, dissolved)

Dissolve given floe into dissolved ocean matrix.
Inputs:
    floe        <Union{Floe, LazyRow{Floe}}> single floe
    grid        <RegRectilinearGrid> model's grid
    domain      <Domain> model's domain
    dissolved    <Matrix{AbstractFloat}> ocean's dissolved field
Outputs:
    None. Update dissolved matrix with given floe's mass and mark floe for
    removal.
"""
function dissolve_floe!(floe, grid::RegRectilinearGrid, domain, dissolved)
    xidx, yidx = find_grid_cell_index(
        floe.centroid[1],
        floe.centroid[2],
        grid,
    )
    # Wrap indexes around grid if bounds are periodic 
    xidx = shift_cell_idx(xidx, grid.Nx + 1, domain.east)
    yidx = shift_cell_idx(yidx, grid.Ny + 1, domain.north)
    # If centroid is within bounds after wrapping, add mass to dissolved
    if 0 < xidx <= grid.Nx && 0 < yidx <= grid.Ny
        dissolved[yidx, xidx] += floe.mass
    end
    return
end

"""
    smooth_floes!(
        floes,
        topography,
        simp_settings,
        collision_settings,
        Δt,
        rng,
    )
Smooths floe coordinates for floes with more vertices than the maximum
allowed number. Uses Ramer–Douglas–Peucker algorithm with a user-defined
tolerance. If new shape causes overlap greater with another floe greater than
the maximum percentage allowed, mark the two floes for fusion.
Inputs:
    floes               <StructArray{Floe}> model's floes
    topography          <StructArray{TopographyElement}> domain's topography
    simp_settings       <SimplificationSettings> simulation's simplification
                            settings
    collision_settings  <CollisionSettings> simulation's collision settings
    Δt                  <Int> length of simulation timestep in seconds
    rng                 <RNG> random number generator for new monte carlo points
"""
function smooth_floes!(
    floes::StructArray{Floe{FT}},
    topography,
    simp_settings,
    collision_settings,
    floe_settings,
    Δt,
    rng,
) where {FT <: AbstractFloat}
    for i in eachindex(floes)
        if length(floes.coords[i][1]) > simp_settings.max_vertices
            poly_list = [simplify_poly(make_polygon(floes.coords[i]), simp_settings.tol)]
            if !isempty(topography)
<<<<<<< HEAD
                poly_list = diff_polys(GI.MultiPolygon(poly_list), GI.MultiPolygon(topography.coords); fix_multipoly = nothing)
=======
                poly_list = diff_polys(make_multipolygon(poly_list), make_multipolygon(topography.coords); fix_multipoly = nothing)
>>>>>>> 3bb3aa94
            end
            simp_poly =
                if length(poly_list) == 1
                    poly_list[1]
                else
                    areas = [GO.area(p) for p in poly_list]
                    _, max_idx = findmax(areas)
                    poly_list[max_idx]
                end
            x_tmp, y_tmp = floes.centroid[i]
            moment_tmp = floes.moment[i]
            replace_floe!(
                LazyRow(floes, i),
                simp_poly,
                floes.mass[i],
                floe_settings,
                rng,
            )
            # conserve momentum
            conserve_momentum_change_floe_shape!(
                floes.mass[i],
                moment_tmp,
                x_tmp,
                y_tmp,
                Δt,
                LazyRow(floes, i),
            )
            # Mark interactions for fusion
            for j in eachindex(floes)
                if i != j && floes.status[j].tag != remove && potential_interaction(
                    floes.centroid[i],
                    floes.centroid[j],
                    floes.rmax[i],
                    floes.rmax[j],
                )
                    if floes.status[j].tag == fuse && i in floes.status[j].fuse_idx
                        floes.status[i].tag = fuse
                        push!(floes.status[i].fuse_idx, j)
                    else
                        jpoly = make_polygon(floes.coords[j])
                        intersect_area = sum(GO.area, intersect_polys(simp_poly, jpoly); init = 0.0)
                        if intersect_area/GO.area(jpoly) > collision_settings.floe_floe_max_overlap
                            floes.status[i].tag = fuse
                            push!(floes.status[i].fuse_idx, j)
                        end
                    end
                end
            end
        end
    end
    return
end

"""
    fuse_two_floes!(
        keep_floe,
        remove_floe,
        Δt,
        floe_settings,
        max_floe_id,
        rng,
    )
Fuses two floes together if they intersect and replaces the larger of the two
floes with their union. Mass and momentum are conserved.
Inputs:
    keep_floe           <Union{Floe, LazyRow{Floe}}> first floe
    remove_floe         <Union{Floe, LazyRow{Floe}}> second floe
    floe_settings       <FloeSettings> simulation's settings to make new floes
    prefuse_max_floe_id <Int> maximum floe ID used yet in simulation
    rng                 <RNG> random number generator
Outputs:
    If floes are not intersecting, no changes. If intersecing, the fused floe
    replaces the larger of the two floes and the smaller floe is marked for
    removal.
    Note that the smaller floe's ID is NOT updated!
"""
function fuse_two_floes!(
    keep_floe,
    remove_floe,
    Δt,
    floe_settings,
    prefuse_max_floe_id,
    rng,
)
    # Create new polygon if they fuse
    rmholes!(keep_floe.coords)
    rmholes!(remove_floe.coords)
    poly1 = make_polygon(keep_floe.coords)
    poly2 = make_polygon(remove_floe.coords)
    new_poly_list = union_polys(poly1, poly2)
    if length(new_poly_list) == 1  # if they fused, they will make one polygon
        new_poly = rmholes(new_poly_list[1])
        # mark smaller floe for removal
        remove_floe.status.tag = remove
        # record as value will change with replace
        mass_tmp = keep_floe.mass
        moment_tmp = keep_floe.moment
        x_tmp, y_tmp = keep_floe.centroid
        # give keep_floe new shape
        replace_floe!(
            keep_floe,
            new_poly,
            keep_floe.mass + remove_floe.mass,
            floe_settings,
            rng,
        )
        # conserve momentum
        conserve_momentum_change_floe_shape!(
            mass_tmp,
            moment_tmp,
            x_tmp,
            y_tmp,
            Δt,
            keep_floe,
            remove_floe,
        )
        # Update stress history
        keep_floe.stress .= (1/keep_floe.mass) * (
            keep_floe.stress * mass_tmp .+
            remove_floe.stress * remove_floe.mass
        )
        keep_floe.stress_history.cb .= (1/keep_floe.mass) * (
            keep_floe.stress_history.cb * mass_tmp .+
            remove_floe.stress_history.cb * remove_floe.mass
        )
        keep_floe.stress_history.total = (1/keep_floe.mass) * (
            keep_floe.stress_history.total * mass_tmp +
            remove_floe.stress_history.total * remove_floe.mass)
        # Update IDs
        if 0 < keep_floe.id <= prefuse_max_floe_id
            push!(keep_floe.parent_ids, keep_floe.id)
        end
        if 0 < remove_floe.id <= prefuse_max_floe_id
            push!(keep_floe.parent_ids, remove_floe.id)
        end
    end
    return
end

"""
    fuse_floes!(
        floes,
        max_floe_id,
        floe_settings,
        Δt,
        rng,
    )

Fuse all floes marked for fusion.
Inputs:
    floes               <StructArray{Floe}> model's floes
    max_floe_id         <Int> maximum floe ID created yet
    floe_settings       <FloeSettings>  simulation's settings for making floes
    Δt                  <Int> simulation timestep in seconds
    rng                 <RNG> random number generator
Outputs:
    None. Fuses floes marked for fusion. Marks floes fused into another floe
    for removal. 
"""
function fuse_floes!(
    floes,
    max_floe_id,
    floe_settings,
    Δt,
    rng,
)
    prefuse_max_floe_id = max_floe_id
    for i in eachindex(floes)
        if floes.status[i].tag == fuse
            for j in floes.status[i].fuse_idx
                # not already fused with another floe or marked for removal
                if floes.status[j].tag != remove
                    keep_idx, remove_idx = floes.area[i] < floes.area[j] ?
                        (j, i) : (i, j)
                    fuse_two_floes!(
                        LazyRow(floes, keep_idx),
                        LazyRow(floes, remove_idx),
                        Δt,
                        floe_settings,
                        prefuse_max_floe_id,
                        rng,
                    )
                    max_floe_id += 1
                    floes.id[keep_idx] = max_floe_id
                end
            end
        end
    end
    return max_floe_id
end

"""
    remove_floes!(
        floes,
        grid,
        domain,
        dissolved,
        floe_settings
    )

Remove floes marked for removal and dissolve floes smaller than minimum floe
area if the dissolve setting is on.
Inputs:
    floes           <StructArray{Floe}> model's floes
    grid            <AbstractGrid> model's grid
    domain          <Domain> model's domain
    dissolved       <Matrix{AbstractFloat}> ocean's dissolved field
    floe_settings   <FloeSettings> simulation's settings for making floes
Outputs:
    None. Removes floes that do not continue to the next timestep and reset all
    continuing floes status to active.
"""
function remove_floes!(
    floes,
    grid,
    domain,
    dissolved,
    floe_settings,
)
    for i in reverse(eachindex(floes))
        if floes.status[i].tag != remove && (
            floes.area[i] < floe_settings.min_floe_area ||
            floes.height[i] < floe_settings.min_floe_height
        )
            # Dissolve small/thin floes and add mass to ocean
            dissolve_floe!(
                LazyRow(floes, i),
                grid,
                domain,
                dissolved,
            )
            # remove dissolved floes
            StructArrays.foreachfield(
                    field -> deleteat!(field, i),
                    floes,
            )
        elseif floes.status[i].tag == remove
            StructArrays.foreachfield(
                    field -> deleteat!(field, i),
                    floes,
            )
        else  # reset continuing floes' status
            floes.status[i].tag = active
            empty!(floes.status[i].fuse_idx)
        end
    end
    return
end

"""
    simplify_floes!(
        model,
        simp_settings,
        collision_settings,
        floe_settings,
        Δt,
        rng,
    )
Simplify the floe list be smoothing vertices, fusing floes, dissolving floes,
and removing floes as needed. 
Inputs:
    model               <Model> model
    max_floe_id         <Int> maximum floe id in simulation
    simp_settings       <SimplificationSettings> simulation's simplification
                            settings
    collision_settings  <CollisionSettings> simulation's collision settings
    floe_settings       <FloeSettings>  simulation's settings for making floes
    Δt                  <Int> simulation timestep in seconds
    rng                 <RNG> random number generator
Outputs:
    Updates floe list and removes floe that won't continue to the next timestep
"""
function simplify_floes!(
    model,
    max_floe_id,
    simp_settings,
    collision_settings,
    floe_settings,
    Δt,
    rng,
)
    # Smooth coordinates to reduce total number of vertices
    if simp_settings.smooth_vertices_on
        smooth_floes!(
            model.floes,
            model.domain.topography,
            simp_settings,
            collision_settings,
            floe_settings,
            Δt,
            rng,
        )
    end
    # Fuse floes that have been marked for fusion
    max_floe_id = fuse_floes!(
        model.floes,
        max_floe_id,
        floe_settings,
        Δt,
        rng,
    )

    # Remove floes marked for removal and dissolving
    remove_floes!(
        model.floes,
        model.grid,
        model.domain,
        model.ocean.dissolved,
        floe_settings,
    )
    return max_floe_id
end<|MERGE_RESOLUTION|>--- conflicted
+++ resolved
@@ -66,11 +66,7 @@
         if length(floes.coords[i][1]) > simp_settings.max_vertices
             poly_list = [simplify_poly(make_polygon(floes.coords[i]), simp_settings.tol)]
             if !isempty(topography)
-<<<<<<< HEAD
-                poly_list = diff_polys(GI.MultiPolygon(poly_list), GI.MultiPolygon(topography.coords); fix_multipoly = nothing)
-=======
                 poly_list = diff_polys(make_multipolygon(poly_list), make_multipolygon(topography.coords); fix_multipoly = nothing)
->>>>>>> 3bb3aa94
             end
             simp_poly =
                 if length(poly_list) == 1
