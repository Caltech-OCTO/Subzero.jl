--- conflicted
+++ resolved
@@ -19,23 +19,15 @@
 """
 @kwdef struct FloeSettings{
     FT <: AbstractFloat,
-<<<<<<< HEAD
-    GT <: AbstractSubFloePointsGenerator,
+    GT <: AbstractSubFloePointsGenerator{FT},
     CT <: AbstractStressCalculator,
-=======
-    GT <: AbstractSubFloePointsGenerator{FT},
->>>>>>> bd6ff610
 }
     ρi::FT = 920.0
     min_floe_area::FT = 1e6
     min_floe_height::FT = 0.1
     max_floe_height::FT = 10.0
     min_aspect_ratio::FT = 0.05
-<<<<<<< HEAD
-=======
     maximum_ξ::FT = 1e-5
-    nhistory::Int = 100
->>>>>>> bd6ff610
     subfloe_point_generator::GT = MonteCarloPointsGenerator()
     stress_calculator::CT = DecayAreaScaledCalculator()
 
@@ -45,11 +37,7 @@
         min_floe_height,
         max_floe_height,
         min_aspect_ratio,
-<<<<<<< HEAD
-=======
         maximum_ξ,
-        nhistory,
->>>>>>> bd6ff610
         subfloe_point_generator,
         stress_calculator,
     ) where {FT <: AbstractFloat, GT <: AbstractSubFloePointsGenerator{FT}, CT <: AbstractStressCalculator}
@@ -77,25 +65,13 @@
             @warn "Maximum rotational velocity must be greater than 0. Resetting to default of 1e-5."
             min_aspect_ratio = FT(0.05)
         end
-<<<<<<< HEAD
         new{FT, GT, CT}(
-=======
-        if nhistory < 1
-            @warn "Need to save at least one timestep of stress history. Resetting to default of 100."
-            nhistory = 100
-        end
-        new{FT, GT}(
->>>>>>> bd6ff610
             ρi,
             min_floe_area,
             min_floe_height,
             max_floe_height,
             min_aspect_ratio,
-<<<<<<< HEAD
-=======
             maximum_ξ,
-            nhistory,
->>>>>>> bd6ff610
             subfloe_point_generator,
             stress_calculator,
         )
@@ -107,11 +83,7 @@
         min_floe_height,
         max_floe_height,
         min_aspect_ratio,
-<<<<<<< HEAD
-=======
         maximum_ξ,
-        nhistory,
->>>>>>> bd6ff610
         subfloe_point_generator::GT,
         stress_calculator::CT,
     ) where {GT <: AbstractSubFloePointsGenerator, CT <: AbstractStressCalculator} = 
@@ -121,11 +93,7 @@
             min_floe_height,
             max_floe_height,
             min_aspect_ratio,
-<<<<<<< HEAD
-=======
             maximum_ξ,
-            nhistory,
->>>>>>> bd6ff610
             subfloe_point_generator,
             stress_calculator,
         )
