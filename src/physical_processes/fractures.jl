

"""
    AbstractFractureCriteria

Abstract type for fracture criteria. Each struct of this type must have a
vertices field representing the criteria in principal stress space. For a given
polygon, the minimum and maximum eigenvalues of its stress field will be its
location in principal stress space. If that stress point falls outside of
the criteria-verticies defined polygon it is a stress great enough to fracture
the floe. Otherwise the floe will not be fractured.
Each fracture criteria type must also have an update_criteria! function defined
that is used to update the criteria each timestep. If the criteria does not need
to be updated, this function can be empty.
"""
abstract type AbstractFractureCriteria end

"""
    NoFracture<:AbstractFractureCriteria

Simple AbstractFractureCriteria type representing when fracturing functionality
is turned off. If this is the type provided to the simulation's FractureSettings
then fractures will not occur.
"""
struct NoFracture<:AbstractFractureCriteria end


"""
    HiblerYieldCurve{FT<:AbstractFloat}<:AbstractFractureCriteria

Type of AbstractFractureCriteria that creates a yield curve that determines if a
floe fractures based off if its stress in principal stress space  is inside or
outside of the yield curve.
Fields:
    pstar       <AbstractFloat> used to tune ellipse for optimal fracturing
    c           <AbstractFloat> used to tune ellipse for optimal fracturing
    verticies   <PolyVec> vertices of criteria in principal stress space
Note:
    Hibler's paper says that: Both pstar and c relate the ice strength to the
    ice thickness and compactness. c is determined to that 10% open water
    reduces the strength substantially and pstar is considered a free parameter
"""
mutable struct HiblerYieldCurve{FT<:AbstractFloat}<:AbstractFractureCriteria
    pstar::FT
    c::FT
    poly::Polys{FT}
end

"""
    HiblerYieldCurve(::Type{FT}, args...)

A float type FT can be provided as the first argument of any HiblerYieldCurve
constructor. A HiblerYieldCurve of type FT will be created by passing all
other arguments to the correct constructor. 
"""
HiblerYieldCurve(::Type{FT}, args...) where {FT <: AbstractFloat}=
    HiblerYieldCurve{FT}(args...)

"""
    HiblerYieldCurve(args...)

If a type isn't specified, HiblerYieldCurve will be of type Float64 and the
correct constructor will be called with all other arguments.
"""
HiblerYieldCurve(args...) = HiblerYieldCurve{Float64}(args...)

"""
    _calculate_hibler(FT, floes, pstar, c)

Calculate Hibler's Elliptical Yield Curve as described in his 1979 paper
"A Dynamic Thermodynamic Sea Ice Model".
Inputs:
    floes   <StructArray{Floes}> model's list of floes
    pstar   <AbstractFloat> used to tune ellipse for optimal fracturing
    c       <AbstractFloat> used to tune ellipse for optimal fracturing
Outputs:
    vertices <PolyVec{AbstractFloat}> vertices of elliptical yield curve
Note:
    Hibler's paper says that: Both pstar and c relate the ice strength to the
    ice thickness and compactness. c is determined to that 10% open water
    reduces the strength substantially and pstar is considered a free parameter. 
"""
function _calculate_hibler(::Type{FT}, mean_height, pstar, c) where FT
    compactness = 1  # Could be a user input with future development
    p = pstar*mean_height*exp(-c*(1-compactness))
    α_range = range(zero(FT), FT(2π), length = 100)
    a = p*sqrt(2)/2
    b = a/2
    ring_coords = [(a*cos(α), b*sin(α)) for α in α_range]
    ring_coords[end] = ring_coords[1] # make sure first and last element are exactly the same
    # TODO: eventually make with SVectors! 
    poly = GI.Polygon([ring_coords])
    return _move_poly(FT, poly, -p/2, -p/2,  π/4)
end

"""
    HiblerYieldCurve(floes, pstar = 2.25e5, c = 20.0)

Calculates Hibler's Elliptical Yield curve using parameters pstar, c, and the
current floe field. 
Inputs:
    floes   <StructArray{Floes}> model's list of floes
    pstar   <AbstractFloat> used to tune ellipse for optimal fracturing
    c       <AbstractFloat> used to tune ellipse for optimal fracturing
Outputs:
    HiblerYieldCurve struct with vertices determined using the _calculate_hibler
    function.
"""
HiblerYieldCurve{FT}(
    floes::StructArray{<:Floe{FT}},
    pstar = 2.25e5,
    c = 20.0,
) where {FT <: AbstractFloat} =
    HiblerYieldCurve{FT}(
        pstar,
        c,
        _calculate_hibler(FT, mean(floes.height), pstar, c),
    )

"""
MohrsCone{FT<:AbstractFloat}<:AbstractFractureCriteria

Type of AbstractFractureCriteria that creates a cone in principal stress space
that determines if a floe fractures based off if its stress in principal stress
space  is inside or outside of the cone.
Fields:
    verticies   <PolyVec> vertices of criteria in principal stress space
Note:
    Concepts from the following papter -
    Weiss, Jérôme, and Erland M. Schulson. "Coulombic faulting from the grain
    scale to the geophysical scale: lessons from ice." Journal of Physics D:
    Applied Physics 42.21 (2009): 214017.
"""
struct MohrsCone{FT<:AbstractFloat}<:AbstractFractureCriteria
    poly::Polys{FT}
end

"""
    MohrsCone(::Type{FT}, args...)

A float type FT can be provided as the first argument of any MohrsCone
constructor. A MohrsCone of type FT will be created by passing all
other arguments to the correct constructor. 
"""
MohrsCone(::Type{FT}, args...) where {FT <: AbstractFloat}=
    MohrsCone{FT}(args...)

"""
    MohrsCone(args...)

If a type isn't specified, MohrsCone will be of type Float64 and the correct
constructor will be called with all other arguments.
"""
MohrsCone(args...) = MohrsCone{Float64}(args...)

"""
    _calculate_mohrs(FT, σ1, σ2, σ11, σ22)

Creates PolyVec from vertex values for Mohr's Cone (triangle in 2D)
Inputs:
    σ1  <AbstractFloat> x-coordiante of first point in cone
    σ2  <AbstractFloat> y-coordiante of first point in cone
    σ11 <AbstractFloat> x-coordinate of one vertex of cone and negative of the
            y-coordinate of adjacend vertex in principal stress space
    σ22 <AbstractFloat> y-coordinate of one vertex of cone and negative of the
    x-coordinate of adjacend vertex in principal stress space
Output:
    Mohr's Cone vertices (triangle since we are in 2D) in principal stress space
"""
function _calculate_mohrs(::Type{FT}, σ1, σ2, σ11, σ22) where FT
    # TODO: eventually make with SVectors! 
    points = [(σ1, σ2),  (σ11, σ22), (σ22, σ11), (σ1, σ2)]
    return GI.Polygon([points])
end

"""
    _calculate_mohrs(
        FT,
        q,
        σc,
        σ11;
        σ1 = nothing,
        σ2 = nothing,
        σ22 = nothing,
    )

Calculate Mohr's Cone coordinates in principal stress space.
Inputs:
    q   <AbstractFloat> based on the coefficient of internal friction (µi) by
            ((μi^2 + 1)^(1/2) + μi^2
    σc  <AbstractFloat> uniaxial compressive strength
    σ11 <AbstractFloat> negative of the x-coordinate of one vertex of cone
            (triangle in 2D) and negative of the y-coordinate of adjacend vertex
            in principal stress space
Outputs:
    Mohr's Cone vertices (triangle since we are in 2D) in principal stress space
Note:
    Concepts from the following papter -
    Weiss, Jérôme, and Erland M. Schulson. "Coulombic faulting from the grain
    scale to the geophysical scale: lessons from ice." Journal of Physics D:
    Applied Physics 42.21 (2009): 214017.
    Equations taken from original version of Subzero written in MATLAB
"""
function _calculate_mohrs(
    ::Type{FT},
    q = 5.2,
    σc = 2.5e5,
    σ11 = -3.375e4,
) where FT
    σ1 = ((1/q) + 1) * σc / ((1/q) - q)
    σ2 = q * σ1 + σc
    σ22 = q * σ11 + σc
    return _calculate_mohrs(FT, -σ1, -σ2, -σ11, -σ22)
end

"""
    MohrsCone{FT}(val::AbstractFloat, args...)

Calculate Mohr's Cone vertices given _calculate_mohrs arguments.
"""
MohrsCone{FT}(args...) where FT = MohrsCone{FT}(_calculate_mohrs(FT, args...))

"""
    update_criteria!(criteria::HiblerYieldCurve, floes)

Update the Hibler Yield Curve vertices based on the current set of floes. The
criteria changes based off of the average height of the floes.
Inputs:
    criteria    <HiblerYieldCurve> simulation's fracture criteria
    floes       <StructArray{Floe}> model's list of floes
Outputs:
    None. Updates the criteria's vertices field to update new criteria. 
"""
function update_criteria!(criteria::HiblerYieldCurve{FT}, floes) where FT
    criteria.poly = _calculate_hibler(
        FT,
        mean(floes.height),
        criteria.pstar,
        criteria.c
    )
    return
end

"""
    update_criteria!(::MohrsCone, floes)

Mohr's cone is not time or floe dependent so it doesn't need to be updates.
"""
function update_criteria!(::MohrsCone, floes)
    return
end

"""
    determine_fractures(
        floes,
        criteria,
        min_floe_area,
    )

Determines which floes will fracture depending on the principal stress criteria.
Inputs:
    floes           <StructArray{Floe}> model's list of floes
    criteria        <AbstractFractureCriteria> fracture criteria
    floe_settings   <FloeSettings> Floe settings. Contains Floe properties and stress 
                    calculator.
Outputs:
    <Vector{Int}> list of indices of floes to fracture 
"""
function determine_fractures(
    floes,
    criteria::AbstractFractureCriteria,
    floe_settings, 
)
    # Determine if floe stresses are in or out of criteria allowable regions
    update_criteria!(criteria, floes)
<<<<<<< HEAD
    σvals = combinedims(sort.(eigvals.(floes.stress_accum)))'
    scale_stress!(floe_settings.stress_calculator, σvals, floe_settings.min_floe_area, floes)
    in_idx = points_in_poly(σvals, criteria.vertices)
    # If stresses are outside of criteria regions, we will fracture the floe
    frac_idx = .!(in_idx)
    frac_idx[floes.area .< floe_settings.min_floe_area] .= false
=======
    # If stresses are outside of criteria regions, we will fracture the floe
    frac_idx = [!GO.coveredby(eigvals(s), criteria.poly) for s in floes.stress]
    frac_idx[floes.area .< min_floe_area] .= false
>>>>>>> bd6ff610
    return range(1, length(floes))[frac_idx]
end

# This function scales the stress as an alternative method of adjusting the fracture
# ellipse in stress space. For DecayAreaScaledCalculator we adjust the stress based on
# the area of the floe. It should be easier to fracture larger floes.
function scale_stress!(stress_calculator::DecayAreaScaledCalculator, σvals, min_floe_area, floes)
    stress_calculator.α == 0 && return
    for (idx, floe) in enumerate(floes)
        M = (floe.area/min_floe_area).^stress_calculator.α
        σvals[idx,:] .= M*σvals[idx,:]
    end
end

# This can be changed to add some sort of scaling to the DamageStressCalculator, potentially
# based on area like the function above.
function scale_stress!(stress_calculator::DamageStressCalculator, σvals, min_floe_area, floes)
    @warn  "Current implementation of DamageStressCalculator is unfinished. Currently, stress
    is not being scaled."
    return
end   

"""
    deform_floe!(
        floe,
        deformer_poly,
        deforming_forces,
    )

Deform a floe around the area of its collision with largest area overlap within
the last timestep.
Inputs:
        floe                <Floe> floe to deform
        deformer_coords     <PolyVec> coords of floe that is deforming floe
                                argument
        deforming_forces    <Vector{AbstractFloat}> 1x2 matrix of forces between
                                floe and the deforming floe from floe's
                                interactions - of the form: [xforce yforce] 
Outputs:
        None. The input floe's centroid, coordinates, and area are updated to
        reflect a deformation due to the collision with the deforming floe. 
"""
function deform_floe!(
    floe,
    deformer_poly::Polys{FT},
    deforming_forces,
    floe_settings,
    Δt,
    rng,
) where FT
    poly = floe.poly
    overlap_regions = intersect_polys(poly, deformer_poly, FT)
    max_overlap_area, max_overlap_idx = findmax(GO.area, overlap_regions)
    overlap_region = overlap_regions[max_overlap_idx]
    # If floe and the deformer floe have an overlap area
    if max_overlap_area > 0
        # Determine displacement of deformer floe
        region_cent = GO.centroid(overlap_region)
        dist = GO.signed_distance(region_cent,overlap_region, FT)
        force_fracs = deforming_forces ./ 2norm(deforming_forces)
        Δx, Δy = abs.(dist)[1] .* force_fracs
        # Temporarily move deformer floe to find new shape of floe
        deformer_poly = _translate_poly(FT, deformer_poly, Δx, Δy)
        new_floes = diff_polys(poly, deformer_poly, FT)
        new_floe_area, new_floe_idx = findmax(GO.area, new_floes)
        new_floe_poly = new_floes[new_floe_idx]
        # If didn't change floe area by more than 90%
        if new_floe_area > 0 && new_floe_area/floe.area > 0.9
            # Update floe shape and conserve mass
            moment_tmp = floe.moment
            x_tmp, y_tmp = floe.centroid
            replace_floe!(
                floe,
                new_floe_poly,
                floe.mass,
                floe_settings,
                rng,
            )
            conserve_momentum_change_floe_shape!(
                floe.mass,
                moment_tmp,
                x_tmp,
                y_tmp,
                Δt,
                floe,
            )
        end
    end
    return
end

"""
    split_floe(
        floe,
        rng,
        fracture_settings,
        floe_settings,
        Δt,
    )
Splits a given floe into pieces using voronoi tesselation.
User will recieve a warning if floe isn't split.
Inputs:
    floe              <Floe> floe in simulation
    rng               <RNG> random number generator used for voronoi tesselation
    fracture_settings <FractureSettings> simulation's fracture settings
    floe_settings     <FloeSettings> simulation's settings for making floes
    Δt                <Int> length of simulation timesteps in seconds
Outputs:
    new_floes   <StructArray{Floes}> list of pieces floe is split into, each of
                    which is a new floe
"""
function split_floe(
    floe::Union{Floe{FT}, LazyRow{Floe{FT}}},
    rng,
    fracture_settings,
    floe_settings,
    Δt,
) where {FT}
    τ = floe_settings.stress_calculator.τ
    new_floes = StructArray{Floe{FT}}(undef, 0)
    # Generate voronoi tesselation in floe's bounding box
    scale_fac = fill(2floe.rmax, 2)
    trans_vec = [floe.centroid[1] - floe.rmax, floe.centroid[2] - floe.rmax]
    pieces = generate_voronoi_coords(
        fracture_settings.npieces,
        scale_fac,
        trans_vec,
        [floe.coords],
        rng,
        1,  # Warn if only 1 point is identified as the floe won't be split
    )
    if !isempty(pieces)
        # Intersect voronoi tesselation pieces with floe
        rmholes!(floe.poly)
        pieces_polys = mapreduce(p -> intersect_polys(make_polygon(p), floe.poly, FT), append!, pieces; init = Vector{Polys{FT}}())
        # Conserve mass within pieces
        pieces_areas = [GO.area(p) for p in pieces_polys]
        total_area = sum(pieces_areas)
        # Create floes out of each piece
        for i in eachindex(pieces_polys)
            if pieces_areas[i] > 0
                mass = floe.mass * (pieces_areas[i]/total_area)
                height = mass / (floe_settings.ρi * pieces_areas[i])
                poly_to_floes!(
                    FT,
                    new_floes,
                    pieces_polys[i],
                    height,
<<<<<<< HEAD
                    0,
                    Δt/τ;  # Δh - range of random height difference between floes
=======
                    0,  # Δh - range of random height difference between floes
                    floe.rmax;
>>>>>>> bd6ff610
                    floe_settings = floe_settings,
                    rng = rng,
                    u = floe.u,
                    v = floe.v,
                    ξ = floe.ξ,
                )
            end
        end
    end

    # Conserve momentum and update strain
    conserve_momentum_fracture_floe!(
        floe,
        new_floes,
        Δt,
    )
    for s in new_floes.strain
        s .= floe.strain
    end

    return new_floes
end

"""
    fracture_floes!(
        floes,
        max_floe_id,
        rng,
        fracture_settings,
        floe_settings,
        Δt,
    )
Fractures floes that meet the criteria defined in the fracture settings.
Inputs:
    floes       <StructArray{Floe}> model's list of floes
    max_floe_id <Int> maximum ID of any floe created so far in simulation
    rng         <RNG> random number generator
    fracture_settings   <FractureSettings> sim's fracture settings
    floe_settings       <FloeSettings> sim's settings to make floes
    Δtout               <Int> length of simulation timestep in seconds
Outputs:
    max_floe_id <Int> new highest floe ID after adding new floes to floe array.
    Floe pieces added to floe array and original fractured floes removed.
"""
function fracture_floes!(
    floes::StructArray{<:Floe{FT}},
    max_floe_id,
    rng,
    fracture_settings,
    floe_settings,
    Δt,
) where {FT <: AbstractFloat}
    # Determine which floes will fracture
    frac_idx = determine_fractures(
        floes,
        fracture_settings.criteria,
        floe_settings,
    )
    # Initialize list for new floes created from fracturing existing floes
    nfloes2frac = length(frac_idx)
    fracture_list = [StructArray{Floe{FT}}(undef, 0) for _ in 1:nfloes2frac]
    # Fracture floes that meet criteria 
    Threads.@threads for i in 1:nfloes2frac
        # Deform floe around largest impact site
        if fracture_settings.deform_on
            fidx = frac_idx[i]
            max_overlap = FT(0)
            max_overlap_idx = 0
            for i in 1:floes.num_inters[fidx]
                if (
                    floes.interactions[fidx][i, floeidx] > 0 &&
                    max_overlap < floes.interactions[fidx][i, overlap]
                )
                    max_overlap = floes.interactions[fidx][i, overlap]
                    max_overlap_idx = i
                end
            end
            if max_overlap > 0
                deforming_inter = floes.interactions[fidx][max_overlap_idx, :]
                deforming_floe_idx = Int(deforming_inter[floeidx])
                if deforming_floe_idx <= length(floes)
                    deform_floe!(
                        get_floe(floes, frac_idx[i]), 
                        floes.poly[deforming_floe_idx],
                        deforming_inter[xforce:yforce],
                        floe_settings,
                        Δt,
                        rng,
                    )
                end
            end
        end
        # Split flie into pieces
        new_floes = split_floe(
            get_floe(floes, frac_idx[i]),
            rng,
            fracture_settings,
            floe_settings,
            Δt,
        )
        append!(fracture_list[i], new_floes)
    end
    # Remove old (unfractured) floes and add fractured pieces
    for i in range(nfloes2frac, 1, step = -1)
        new_floes = fracture_list[i]
        if !isempty(new_floes)
            n_new_floes = length(new_floes)
            new_floes.id .= range(max_floe_id + 1, max_floe_id + n_new_floes)
            push!.(new_floes.parent_ids, floes.id[frac_idx[i]])
            append!(floes, new_floes)
            max_floe_id += n_new_floes
            StructArrays.foreachfield(f -> deleteat!(f, frac_idx[i]), floes)
        end
    end
    return max_floe_id
end
<|MERGE_RESOLUTION|>--- conflicted
+++ resolved
@@ -273,36 +273,34 @@
 )
     # Determine if floe stresses are in or out of criteria allowable regions
     update_criteria!(criteria, floes)
-<<<<<<< HEAD
-    σvals = combinedims(sort.(eigvals.(floes.stress_accum)))'
-    scale_stress!(floe_settings.stress_calculator, σvals, floe_settings.min_floe_area, floes)
-    in_idx = points_in_poly(σvals, criteria.vertices)
     # If stresses are outside of criteria regions, we will fracture the floe
-    frac_idx = .!(in_idx)
+    frac_idx = [!GO.coveredby(find_σpoint(get_floe(floes, i), floe_settings), criteria.poly) for i in eachindex(floes)]
     frac_idx[floes.area .< floe_settings.min_floe_area] .= false
-=======
-    # If stresses are outside of criteria regions, we will fracture the floe
-    frac_idx = [!GO.coveredby(eigvals(s), criteria.poly) for s in floes.stress]
-    frac_idx[floes.area .< min_floe_area] .= false
->>>>>>> bd6ff610
     return range(1, length(floes))[frac_idx]
+end
+
+# Find floe's accumulated stress in principal stress space so that is can be compared to the
+# fracture criteria. 
+function find_σpoint(floe::FloeType, floe_settings)
+    σvals = eigvals(floe.stress_accum)
+    scale_stress!(floe_settings.stress_calculator, σvals, floe_settings.min_floe_area, floe.area)
+    return σvals
 end
 
 # This function scales the stress as an alternative method of adjusting the fracture
 # ellipse in stress space. For DecayAreaScaledCalculator we adjust the stress based on
 # the area of the floe. It should be easier to fracture larger floes.
-function scale_stress!(stress_calculator::DecayAreaScaledCalculator, σvals, min_floe_area, floes)
+function scale_stress!(stress_calculator::DecayAreaScaledCalculator, σvals, min_floe_area, floe_area)
     stress_calculator.α == 0 && return
-    for (idx, floe) in enumerate(floes)
-        M = (floe.area/min_floe_area).^stress_calculator.α
-        σvals[idx,:] .= M*σvals[idx,:]
-    end
+    M = (floe_area/min_floe_area).^stress_calculator.α
+    σvals .*= M
+    return 
 end
 
 # This can be changed to add some sort of scaling to the DamageStressCalculator, potentially
 # based on area like the function above.
-function scale_stress!(stress_calculator::DamageStressCalculator, σvals, min_floe_area, floes)
-    @warn  "Current implementation of DamageStressCalculator is unfinished. Currently, stress
+function scale_stress!(::DamageStressCalculator, σvals, min_floe_area, floe_area)
+    @warn "Current implementation of DamageStressCalculator is unfinished. Currently, stress
     is not being scaled."
     return
 end   
@@ -433,13 +431,9 @@
                     new_floes,
                     pieces_polys[i],
                     height,
-<<<<<<< HEAD
-                    0,
-                    Δt/τ;  # Δh - range of random height difference between floes
-=======
-                    0,  # Δh - range of random height difference between floes
+                    0, # Δh - range of random height difference between floes
+                    Δt,
                     floe.rmax;
->>>>>>> bd6ff610
                     floe_settings = floe_settings,
                     rng = rng,
                     u = floe.u,
