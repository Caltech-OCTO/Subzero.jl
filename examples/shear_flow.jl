--- conflicted
+++ resolved
@@ -37,11 +37,7 @@
 domain = Domain(nboundary, sboundary, eboundary, wboundary)
 
 coupling_settings = CouplingSettings(
-<<<<<<< HEAD
-    subfloe_point_generator = SubGridPointsGenerator(Δg = 2e3),
-=======
     subfloe_point_generator = SubGridPointsGenerator(grid, 2),
->>>>>>> f06441eb
     two_way_coupling_on = true,
 )
 # Floe creation
