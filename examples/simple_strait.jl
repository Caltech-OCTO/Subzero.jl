using JLD2, Random, Statistics, Subzero

# User Inputs
const FT = Float64
const Lx = 1e5
const Ly = 1e5
const Δgrid = 2e3
const hmean = 0.25
const Δh = 0.0
const Δt = 20

# Model instantiation
grid = RegRectilinearGrid(
    (0.0, Lx),
    (0.0, Ly),
    Δgrid,
    Δgrid,
)
ocean = Ocean(grid, 0.0, -0.3, 0.0)
atmos = Atmos(grid, 0.0, 0.0, 0.0)

# Domain creation
nboundary = PeriodicBoundary(North, grid)
sboundary = PeriodicBoundary(South, grid)
eboundary = CollisionBoundary(East, grid)
wboundary = CollisionBoundary(West, grid)

island = [[[6e4, 4e4], [6e4, 4.5e4], [6.5e4, 4.5e4], [6.5e4, 4e4], [6e4, 4e4]]]
topo1 = [[[0, 0.0], [0, 1e5], [2e4, 1e5], [3e4, 5e4], [2e4, 0], [0.0, 0.0]]]
topo2 = [[[8e4, 0], [7e4, 5e4], [8e4, 1e5], [1e5, 1e5], [1e5, 0], [8e4, 0]]]

topo_arr = initialize_topography_field(
    FT,
    [island, topo1, topo2]
)

domain = Domain(nboundary, sboundary, eboundary, wboundary, topo_arr)

coupling_settings = CouplingSettings(
    two_way_coupling_on = true,
)
floe_settings = FloeSettings(
    subfloe_point_generator = SubGridPointsGenerator(grid, 2),
    stress_calculator = DecayAreaScaledCalculator(),
)

# Floe creation
floe_arr = initialize_floe_field(
    FT,
    500,
    [0.7],
    domain,
    hmean,
    Δh,
    Δt,
    rng = Xoshiro(3),
    floe_settings = floe_settings,
)

fracture_settings = FractureSettings(
        fractures_on = true,
        criteria = HiblerYieldCurve(floe_arr),
        Δt = 75,
        npieces = 3,
        deform_on = false,
)

# Model creation
model = Model(grid, ocean, atmos, domain, floe_arr)

# Simulation setup
modulus = 1.5e3*(mean(sqrt.(floe_arr.area)) + minimum(sqrt.(floe_arr.area)))
consts = Constants(E = modulus)
ridgeraft_settings = RidgeRaftSettings(
    ridge_raft_on = true,
    Δt = 150
)

# Output setup
dir = "output/simple_strait"
run_time!(simulation) = @time run!(simulation)

initwriter = InitialStateOutputWriter(dir = dir, overwrite = true)
floewriter = FloeOutputWriter(50, dir = dir, overwrite = true)
gridwriter = GridOutputWriter(100, grid, (10, 10), dir = dir, overwrite = true)
writers = OutputWriters(initwriter, floewriter, gridwriter)

simulation = Simulation(
    model = model,
    consts = consts,
    Δt = Δt,
<<<<<<< HEAD
    nΔt = 3000,
=======
    nΔt = 2500,
>>>>>>> bd6ff610
    verbose = true,
    floe_settings = floe_settings,
    coupling_settings = coupling_settings,
    fracture_settings = fracture_settings,
    ridgeraft_settings = ridgeraft_settings,
    writers = writers,
)
    
# Run simulation
run_time!(simulation)

plot_sim(
    dir*"/floes.jld2",
    dir*"/initial_state.jld2",
    Δt,
    dir*"/simple_strait.mp4",
)<|MERGE_RESOLUTION|>--- conflicted
+++ resolved
@@ -52,7 +52,7 @@
     domain,
     hmean,
     Δh,
-    Δt,
+    Δt;
     rng = Xoshiro(3),
     floe_settings = floe_settings,
 )
@@ -89,11 +89,7 @@
     model = model,
     consts = consts,
     Δt = Δt,
-<<<<<<< HEAD
-    nΔt = 3000,
-=======
     nΔt = 2500,
->>>>>>> bd6ff610
     verbose = true,
     floe_settings = floe_settings,
     coupling_settings = coupling_settings,
