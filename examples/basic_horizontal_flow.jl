--- conflicted
+++ resolved
@@ -19,17 +19,6 @@
 ocean = Ocean(grid, 0.0, 0.0, 0.0)
 wind = Wind(3*ones(grid.dims), zeros(grid.dims), fill(-20.0, grid.dims))
 
-<<<<<<< HEAD
-# Domain creation
-domain = Subzero.RectangleDomain(grid, northBC = CollisionBC(),
-                                       southBC = CollisionBC(),
-                                       eastBC = CollisionBC(),
-                                       westBC = CollisionBC())
-                                    
-# Topography instantiation - TODO - figure out how to not have topography...
-poly1 = LG.Polygon([[[0.0, -0.75e5], [5e3, -0.75e5], [5e3, -1e5],[0.0, -1e5], [0.0, -0.75e5]]])
-topo = Topography(poly1, h_mean)
-=======
 # Domain creation - boundaries and topography
 nboundary = CollisionBoundary(grid, North())
 sboundary = CollisionBoundary(grid, South())
@@ -37,33 +26,11 @@
 wboundary = CollisionBoundary(grid, West())
 
 topo = Topography([[[0.0, -0.75e5], [5e3, -0.75e5], [5e3, -1e5],[0.0, -1e5], [0.0, -0.75e5]]])
->>>>>>> 58065f0c
 topo_arr = StructVector([topo for i in 1:1])
 
 domain = Subzero.Domain(nboundary, sboundary, eboundary, wboundary, topo_arr)
 
 # Floe instantiation
-<<<<<<< HEAD
-floe1_poly =  LG.Polygon([[[7.25e4, 7e4], [7.25e4, 5e4], [7.75e4, 5e4], 
-[7.75e4, 7e4], [7.25e4, 7e4]]])
-floe1 = Floe(floe1_poly, h_mean, Δh, u = 0.0)
-#floe2_poly = LG.Polygon([[[0.7e4, 8e4], [0.7e4, 6e4], [1.2e4, 6e4], 
-#                    [1.2e4, 8e4], [0.7e4, 8e4]]])
-#floe2 = Floe(floe2_poly, h_mean, Δh, u = 0.0)
-floe_arr = StructArray([floe1])
-
-modulus = 1.5e3*(mean(sqrt.(floe_arr.area)) + minimum(sqrt.(floe_arr.area)))
-#consts = Constants(E = modulus, Cd_io = 0.0, Cd_ia = 0.0, Cd_ao = 0.0, f = 0.0, μ = 0.0)  # collisions without friction 
-consts = Constants(E = modulus, Cd_io = 0.0)
-model = Model(grid, ocean, wind, domain, topo_arr, floe_arr, consts)
-
-# Simulation setup
-simulation = Simulation(model = model, Δt = Δt, nΔt = 3000, COLLISION = true)
-
-# Output setup
-gridwriter = GridOutputWriter([GridOutput(i) for i in 1:9], 10, "g.nc", grid, (10, 10))
-floewriter = FloeOutputWriter([FloeOutput(i) for i in [3:4; 6; 9:11; 22:26]], 100, "f.nc", grid)
-=======
 floe1_poly = LG.Polygon([[[7.25e4, 7e4], [7.25e4, 5e4], [7.75e4, 5e4], 
                     [7.75e4, 7e4], [7.25e4, 7e4]]])
 floe1 = Floe(floe1_poly, h_mean, Δh, u = 0.0)
@@ -80,7 +47,6 @@
 # Output setup
 gridwriter = GridOutputWriter([GridOutput(i) for i in 1:9], 10, "g.nc", grid, (10, 10))
 floewriter = FloeOutputWriter([FloeOutput(i) for i in [3:4; 6; 9:11; 22:26]], 30, "f.nc", grid)
->>>>>>> 58065f0c
 
 # Run simulation
 run!(simulation, [floewriter])