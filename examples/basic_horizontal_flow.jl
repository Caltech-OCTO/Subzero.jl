--- conflicted
+++ resolved
@@ -45,15 +45,9 @@
 
 # Simulation setup
 modulus = 1.5e3*(mean(sqrt.(floe_arr.area)) + minimum(sqrt.(floe_arr.area)))
-<<<<<<< HEAD
 consts = Constants(E = modulus)
 #consts = Constants(E = modulus, Cd_io = 0.0, Cd_ia = 0.0, Cd_ao = 0.0, f = 0.0, μ = 0.0)  # collisions without friction 
 simulation = Simulation(model = model, consts = consts, Δt = Δt, nΔt = 3000, COLLISION = true)
-=======
-#consts = Constants(E = modulus)
-consts = Constants(E = modulus, Cd_io = 0.0, Cd_ia = 0.0, Cd_ao = 0.0, f = 0.0, μ = 0.0)  # collisions without friction 
-simulation = Simulation(model = model, consts = consts, Δt = Δt, nΔt = 5000, COLLISION = true, verbose = true)
->>>>>>> b6cabc1d
 
 # Output setup
 initwriter = InitialStateOutputWriter(dir = "output/sim", filename = "initial_state.jld2", overwrite = true)
