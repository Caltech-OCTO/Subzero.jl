using JLD2, Random, SplitApplyCombine, Statistics, StructArrays, Subzero, BenchmarkTools, MAT, ProfileView, Profile, PProf
import LibGEOS as LG

# User Inputs
const FT = Float64
const Lx = 1e5
const Ly = 1e5
const Δgrid = 1e4
const hmean = 0.25
const Δh = 0.0
const Δt = 10

# Model instantiation
grid = RegRectilinearGrid(
    FT,
    (-Lx, Lx),
    (-Ly, Ly),
    Δgrid,
    Δgrid,
)
zonal_ocn = Ocean(FT, grid, 0.5, 0.0, 0.0)

zero_atmos = Atmos(grid, 0.0, 0.0, 0.0)


domain = Subzero.Domain(
    CollisionBoundary(grid, North()),
    CollisionBoundary(grid, South()),
    CollisionBoundary(grid, East()),
    CollisionBoundary(grid, West()),
)

# Floe instantiation
funky_floe_arr = initialize_floe_field(
    100,
    [0.5],
    domain,
    hmean,
    Δh,
    rng = Xoshiro(5),
)
#funky_floe_arr.u .= (-1)^rand(0:1) * (0.1 * rand(length(funky_floe_arr)))
#funky_floe_arr.v .= (-1)^rand(0:1) * (0.1 * rand(length(funky_floe_arr)))

model = Model(
    grid,
    zonal_ocn,
    zero_atmos,
    domain,
    funky_floe_arr,
)
dir = "output/sim"
writers = OutputWriters(
<<<<<<< HEAD
    # initialwriters = StructArray([InitialStateOutputWriter(
    #     dir = dir,
    #     overwrite = true
    # )]),
    # floewriters = StructArray([FloeOutputWriter(
    #     150,
    #     dir = dir,
    #     overwrite = true,
    # )]),
=======
    initialwriters = StructArray([InitialStateOutputWriter(
        dir = dir,
        overwrite = true
    )]),
    floewriters = StructArray([FloeOutputWriter(
        250,
        dir = dir,
        overwrite = true,
    )]),
>>>>>>> 151a4386
)
simulation = Simulation(
    name = "sim",
    model = model,
    Δt = 10,
<<<<<<< HEAD
    nΔt = 1500,
    writers = writers,
    verbose = true,
    coupling_settings = CouplingSettings(two_way_coupling_on = false),
=======
    nΔt = 2000,
    writers = writers,
    verbose = true,
>>>>>>> 151a4386
    fracture_settings = FractureSettings(
        fractures_on = true,
        criteria = HiblerYieldCurve(model.floes),
        Δt = 75,
<<<<<<< HEAD
        deform_on = true,
    ),
    rng = Xoshiro(5),
=======
    )
>>>>>>> 151a4386
)

#@benchmark timestep_sim!(simulation, 10) setup=(sim=deepcopy(simulation))

# @benchmark Subzero.timestep_collisions!(
#     sim.model.floes,
#     sim.model.max_floe_id,
#     sim.model.domain,
#     zeros(Int, sim.model.max_floe_id),
#     zeros(Int, sim.model.max_floe_id),
#     sim.consts,
#     sim.Δt,
#     sim.collision_settings,
#     Threads.SpinLock(),
# ) setup=(sim=deepcopy(simulation))

<<<<<<< HEAD
# @benchmark Subzero.timestep_coupling!(
#     sim.model,
#     sim.Δt,
#     sim.consts,
#     sim.coupling_settings,
# ) setup=(sim=deepcopy(simulation))

# Subzero.timestep_coupling!(
#     simulation.model,
#     simulation.Δt,
#     simulation.consts,
#     simulation.coupling_settings,
# )

# ProfileView.@profview Subzero.timestep_coupling!(
#     simulation.model.floes,
#     simulation.model.grid,
#     simulation.model.domain,
#     simulation.model.ocean,
#     simulation.model.atmos,
#     simulation.consts,
#     simulation.coupling_settings,
# )

=======
>>>>>>> 151a4386
time_run(simulation) = @time run!(simulation)
time_run(simulation)
# # Run simulation
#time_run(simulation)
#Profile.Allocs.clear()
#@time run!(simulation)
#ProfileView.@profview run!(simulation)
#Profile.Allocs.@profile timestep_sim!(simulation, 1)
# Profile.Allocs.@profile sample_rate=1 Subzero.timestep_coupling!(
#     simulation.model.floes,
#     simulation.model.grid,
#     simulation.model.domain,
#     simulation.model.ocean,
#     simulation.model.atmos,
#     simulation.consts,
#     simulation.coupling_settings,
# )


# Profile.Allocs.@profile sample_rate=1 Subzero.timestep_coupling!(
#     simulation.model,
#     simulation.consts,
#     simulation.coupling_settings,
#     Threads.SpinLock(),
# )

# PProf.Allocs.pprof(from_c = false)
# last(sort(results.allocs, by=x->x.size))
# Subzero.create_sim_gif(
#     joinpath(dir, "floes.jld2"), 
#     joinpath(dir, "initial_state.jld2"),
#     joinpath(dir, "test.gif"),
# )<|MERGE_RESOLUTION|>--- conflicted
+++ resolved
@@ -51,17 +51,6 @@
 )
 dir = "output/sim"
 writers = OutputWriters(
-<<<<<<< HEAD
-    # initialwriters = StructArray([InitialStateOutputWriter(
-    #     dir = dir,
-    #     overwrite = true
-    # )]),
-    # floewriters = StructArray([FloeOutputWriter(
-    #     150,
-    #     dir = dir,
-    #     overwrite = true,
-    # )]),
-=======
     initialwriters = StructArray([InitialStateOutputWriter(
         dir = dir,
         overwrite = true
@@ -71,33 +60,19 @@
         dir = dir,
         overwrite = true,
     )]),
->>>>>>> 151a4386
 )
 simulation = Simulation(
     name = "sim",
     model = model,
     Δt = 10,
-<<<<<<< HEAD
-    nΔt = 1500,
-    writers = writers,
-    verbose = true,
-    coupling_settings = CouplingSettings(two_way_coupling_on = false),
-=======
     nΔt = 2000,
     writers = writers,
     verbose = true,
->>>>>>> 151a4386
     fracture_settings = FractureSettings(
         fractures_on = true,
         criteria = HiblerYieldCurve(model.floes),
         Δt = 75,
-<<<<<<< HEAD
-        deform_on = true,
-    ),
-    rng = Xoshiro(5),
-=======
     )
->>>>>>> 151a4386
 )
 
 #@benchmark timestep_sim!(simulation, 10) setup=(sim=deepcopy(simulation))
@@ -114,33 +89,6 @@
 #     Threads.SpinLock(),
 # ) setup=(sim=deepcopy(simulation))
 
-<<<<<<< HEAD
-# @benchmark Subzero.timestep_coupling!(
-#     sim.model,
-#     sim.Δt,
-#     sim.consts,
-#     sim.coupling_settings,
-# ) setup=(sim=deepcopy(simulation))
-
-# Subzero.timestep_coupling!(
-#     simulation.model,
-#     simulation.Δt,
-#     simulation.consts,
-#     simulation.coupling_settings,
-# )
-
-# ProfileView.@profview Subzero.timestep_coupling!(
-#     simulation.model.floes,
-#     simulation.model.grid,
-#     simulation.model.domain,
-#     simulation.model.ocean,
-#     simulation.model.atmos,
-#     simulation.consts,
-#     simulation.coupling_settings,
-# )
-
-=======
->>>>>>> 151a4386
 time_run(simulation) = @time run!(simulation)
 time_run(simulation)
 # # Run simulation
