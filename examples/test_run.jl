using JLD2, Random, SplitApplyCombine, Statistics, StructArrays, Subzero, BenchmarkTools, MAT, ProfileView, Profile, PProf
import LibGEOS as LG

# User Inputs
const FT = Float64
const Lx = 1e5
const Ly = 1e5
const Δgrid = 1e4
const hmean = 0.25
const Δh = 0.0
const Δt = 10

# Model instantiation
grid = RegRectilinearGrid(
    FT,
    (-Lx, Lx),
    (-Ly, Ly),
    Δgrid,
    Δgrid,
)
zonal_ocn = Ocean(grid, 0.5, 0.0, 0.0)

zero_atmos = Atmos(grid, 0.0, 0.0, 0.0)

open_domain_no_topo = Subzero.Domain(
    CollisionBoundary(grid, North()),
    CollisionBoundary(grid, South()),
    CollisionBoundary(grid, East()),
    CollisionBoundary(grid, West()),
)

# Floe instantiation

# file = jldopen("test/inputs/floe_shapes.jld2", "r")
# funky_floe_coords = file["floe_vertices"][1:25]
# funky_floe_arr = initialize_floe_field(
#     funky_floe_coords,
#     open_domain_no_topo,
#     hmean,
#     Δh,
# )
# close(file)
funky_floe_arr = initialize_floe_field(
    25,
    [0.5],
    open_domain_no_topo,
    hmean,
    Δh,
)
#funky_floe_arr.u .= (-1)^rand(0:1) * (0.1 * rand(length(funky_floe_arr)))
#funky_floe_arr.v .= (-1)^rand(0:1) * (0.1 * rand(length(funky_floe_arr)))

model = Model(
    grid,
    zonal_ocn,
    zero_atmos,
    open_domain_no_topo,
    deepcopy(funky_floe_arr),
)
dir = "output/sim"
writers = OutputWriters(
    # initialwriters = StructArray([InitialStateOutputWriter(
    #     dir = dir,
    #     overwrite = true
    # )]),
    # floewriters = StructArray([FloeOutputWriter(
    #     1,
    #     dir = dir,
    #     overwrite = true,
    # )]),
)
simulation = Simulation(
    name = "sim",
    model = model,
    Δt = 10,
    nΔt = 50,
    writers = writers,
    verbose = true
)

<<<<<<< HEAD
@benchmark Subzero.timestep_floe_properties!(floes, 10) setup = (floes = deepcopy(simulation.model.floes))
#@benchmark timestep_sim!(sim, 1) setup=(sim=deepcopy(simulation))
=======

@benchmark Subzero.timestep_collisions!(
    sim.model.floes,
    sim.model.max_floe_id,
    sim.model.domain,
    zeros(Int, sim.model.max_floe_id),
    zeros(Int, sim.model.max_floe_id),
    sim.consts,
    sim.Δt,
    sim.collision_settings,
    Threads.SpinLock(),
    Float64,
) setup=(sim=deepcopy(simulation))
>>>>>>> b9f44253

#time_run(simulation) = @time run!(simulation)

# # Run simulation
#time_run(simulation)
#Profile.Allocs.clear()
#@time run!(simulation)
#ProfileView.@profview run!(simulation)
#Profile.Allocs.@profile timestep_sim!(simulation, 1)
#Profile.Allocs.@profile sample_rate=1 Subzero.timestep_floe_properties!(simulation.model.floes, simulation.Δt)
#PProf.Allocs.pprof(from_c = false)
# last(sort(results.allocs, by=x->x.size))
# Subzero.create_sim_gif(
#     joinpath(dir, "floes.jld2"), 
#     joinpath(dir, "initial_state.jld2"),
#     joinpath(dir, "test.gif"),
# )<|MERGE_RESOLUTION|>--- conflicted
+++ resolved
@@ -78,10 +78,6 @@
     verbose = true
 )
 
-<<<<<<< HEAD
-@benchmark Subzero.timestep_floe_properties!(floes, 10) setup = (floes = deepcopy(simulation.model.floes))
-#@benchmark timestep_sim!(sim, 1) setup=(sim=deepcopy(simulation))
-=======
 
 @benchmark Subzero.timestep_collisions!(
     sim.model.floes,
@@ -95,7 +91,6 @@
     Threads.SpinLock(),
     Float64,
 ) setup=(sim=deepcopy(simulation))
->>>>>>> b9f44253
 
 #time_run(simulation) = @time run!(simulation)
 
