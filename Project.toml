--- conflicted
+++ resolved
@@ -37,11 +37,7 @@
 LibGEOS = "0.8"
 Measures = "0.3"
 NCDatasets = "0.12"
-<<<<<<< HEAD
-=======
-NamedArrays = "0.9"
 NetCDF = "0.11"
->>>>>>> 2a7b0168
 Plots = "1"
 PolygonInbounds = "0.2"
 SplitApplyCombine = "1"
