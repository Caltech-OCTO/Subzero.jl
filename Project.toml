--- conflicted
+++ resolved
@@ -8,11 +8,8 @@
 Plots = "91a5bcdd-55d7-5caf-9e0b-520d859cae80"
 
 [compat]
-<<<<<<< HEAD
 LibGEOS = "0.7"
-=======
 Plots = "1"
->>>>>>> 1431a4ec
 julia = "1"
 
 [extras]
